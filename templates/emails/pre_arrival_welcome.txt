Dear {{ first_name|title }},

We look forward to seeing you at the Embassy on {{ day_of_week }}!

** Key Data **

The house is located at 399 Webster Street, San Francisco, CA, 94117. Access
<<<<<<< HEAD
to the house is via a keypad on the front door. The access code is "04399#" (the
=======
to the house is via a keypad on the front door. The access code is "{{ house_code }}" (the
>>>>>>> e4be2934
"#" at the end is important, make sure to enter it as well). Checkin is anytime
after about 1pm. You are free to arrive earlier but your bed may not be ready
yet.  

Our primary, sacred house rule is No Dishes in the Sink. Ever. Wash
immediately, dry, and put away. Thank you!

And speaking of food, all food and drink at the house is shared! So please help
yourself to anything in the fridges or cabinets: cook, eat leftovers, jump in
on a meal in progress, or take lunch with you. 

You can connect to any of the wireless access points named "Embassy..." you
see at the house. The wireless password for all access points is "netpositive."

Checkout is by 11am on your departure day so that we can cycle the sheets and
prepare for the next guest. Please strip your bed sheets on departure and throw
them down the laundry chute!

** Get Connected **

* Browse the profiles of other guests {{ site_url }}/calendar 
* Upcoming house events {{events_url }}. 
* Discussion group {{ facebook_group }} (say 
hello, post requests, share a cool event, see who's around for dinner, or 
who's up for a drink!) 

You can always add or edit information associated with your own profile 
at {{ profile_url }}. To view your reservation details 
{{ reservation_url }}

Thanks and see you soon!
The Embassy Stay Bot

P.S. More questions? Just reply to this email and we'll do our best to help you
out!
<|MERGE_RESOLUTION|>--- conflicted
+++ resolved
@@ -5,12 +5,8 @@
 ** Key Data **
 
 The house is located at 399 Webster Street, San Francisco, CA, 94117. Access
-<<<<<<< HEAD
-to the house is via a keypad on the front door. The access code is "04399#" (the
-=======
-to the house is via a keypad on the front door. The access code is "{{ house_code }}" (the
->>>>>>> e4be2934
-"#" at the end is important, make sure to enter it as well). Checkin is anytime
+to the house is via a keypad on the front door. The access code is "{{ house_code }}" 
+(the "#" at the end is important, make sure to enter it as well). Checkin is anytime
 after about 1pm. You are free to arrive earlier but your bed may not be ready
 yet.  
 
