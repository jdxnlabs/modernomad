--- conflicted
+++ resolved
@@ -5,9 +5,6 @@
 from core.models import *
 from gather.models import EventAdminGroup
 from core.emails import *
-
-# TODO - Needs to be locked down based on location.
-# http://reinout.vanrees.org/weblog/2011/09/30/django-admin-filtering.html
 
 # TODO - Needs to be locked down based on location.
 # http://reinout.vanrees.org/weblog/2011/09/30/django-admin-filtering.html
@@ -140,8 +137,6 @@
 	 	msg = gen_message(queryset, "invoice", "invoices", "sent")
 		self.message_user(request, msg)
 
-<<<<<<< HEAD
-=======
 	def send_new_reservation_notify(self, request, queryset):
 		for res in queryset:
 			new_reservation_notify(res)
@@ -160,7 +155,6 @@
 	 	msg = gen_message(queryset, "email", "emails", "sent")
 		self.message_user(request, msg)
 
->>>>>>> d855c1c0
 	def mark_as_comp(self, request, queryset):
 		for res in queryset:
 			res.comp()
@@ -210,11 +204,7 @@
 	search_fields = ('user__username', 'user__first_name', 'user__last_name', 'id')
 	inlines = [BillLineItemInline, PaymentInline]
 	ordering = ['-arrive', 'id']
-<<<<<<< HEAD
-	actions= ['send_receipt', 'send_invoice', 'recalculate_bill', 'mark_as_comp', 'reset_rate', 'revert_to_pending', 'approve', 'confirm', 'cancel']
-=======
 	actions= ['send_guest_welcome', 'send_new_reservation_notify', 'send_updated_reservation_notify', 'send_receipt', 'send_invoice', 'recalculate_bill', 'mark_as_comp', 'reset_rate', 'revert_to_pending', 'approve', 'confirm', 'cancel']
->>>>>>> d855c1c0
 	save_as = True
 	
 class UserProfileInline(admin.StackedInline):
