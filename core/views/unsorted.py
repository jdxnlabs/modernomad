--- conflicted
+++ resolved
@@ -647,13 +647,12 @@
     start, end, next_month, prev_month, month, year = get_calendar_dates(month, year)
     report_date = datetime.date(year, month, 1)
 
-<<<<<<< HEAD
-    uses = (Use.objects.filter(Q(status="confirmed") | Q(status="approved"))
-                    .filter(location=location).exclude(depart__lt=start).exclude(arrive__gt=end).order_by('arrive'))
-=======
-    bookings = (Booking.objects.filter(Q(status="confirmed") | Q(status="approved"))
-                .filter(location=location).exclude(depart__lt=start).exclude(arrive__gt=end).order_by('arrive'))
->>>>>>> 7320da6c
+    uses = (
+        Use.objects.filter(Q(status="confirmed") | Q(status="approved"))
+        .filter(location=location)
+        .exclude(depart__lt=start)
+        .exclude(arrive__gt=end).order_by('arrive')
+    )
 
     rooms = Resource.objects.filter(location=location)
     uses_by_room = []
@@ -840,7 +839,7 @@
 def user_bookings(request, username):
     ''' TODO: rethink permissions here'''
     user, user_is_house_admin_somewhere = _get_user_and_perms(request, username)
-    #uses = Use.objects.filter(user=user).exclude(status='deleted').order_by('arrive')
+    # uses = Use.objects.filter(user=user).exclude(status='deleted').order_by('arrive')
     bookings = Booking.objects.filter(use__user=user).exclude(use__status='deleted')
     past_bookings = []
     upcoming_bookings = []
@@ -990,7 +989,7 @@
             use = form.save(commit=False)
             use.location = location
             booking = Booking(use=use, comments=comments)
-            # reset_rate also generates the bill. 
+            # reset_rate also generates the bill.
             if request.user.is_authenticated():
                 use.user = request.user
                 use.save()
@@ -1076,8 +1075,7 @@
 
         # users that intersect this stay
         users_during_stay = []
-        uses = Use.objects.filter(status="confirmed").filter(location=location) \
-                                  .exclude(depart__lt=booking.use.arrive).exclude(arrive__gt=booking.use.depart)
+        uses = Use.objects.filter(status="confirmed").filter(location=location).exclude(depart__lt=booking.use.arrive).exclude(arrive__gt=booking.use.depart)
         for use in uses:
             if use.user not in users_during_stay:
                 users_during_stay.append(use.user)
@@ -1165,7 +1163,7 @@
     if booking_id:
         booking = Booking.objects.get(id=booking_id)
         # double checks that the authenticated user (the one trying to add the
-        # card) is the user associated with this booking, or an admin 
+        # card) is the user associated with this booking, or an admin
         if (request.user != user) and (request.user not in booking.use.location.house_admins.all()):
             messages.add_message(
                 request,
@@ -1649,19 +1647,11 @@
     if 'show_all' in request.GET and request.GET.get('show_all') == "True":
         show_all = True
 
-<<<<<<< HEAD
     pending = Booking.objects.filter(use__location=location).filter(use__status="pending").order_by('-id')
     approved = Booking.objects.filter(use__location=location).filter(use__status="approved").order_by('-id')
     confirmed = Booking.objects.filter(use__location=location).filter(use__status="confirmed").order_by('-id')
-    canceled = Booking.objects.filter(use__location=location).exclude(use__status="confirmed") \
-                          .exclude(use__status="approved").exclude(use__status="pending").order_by('-id')
-=======
-    pending = Booking.objects.filter(location=location).filter(status="pending").order_by('-id')
-    approved = Booking.objects.filter(location=location).filter(status="approved").order_by('-id')
-    confirmed = Booking.objects.filter(location=location).filter(status="confirmed").order_by('-id')
-    canceled = Booking.objects.filter(location=location).exclude(status="confirmed") \
-                      .exclude(status="approved").exclude(status="pending").order_by('-id')
->>>>>>> 7320da6c
+    canceled = Booking.objects.filter(use__location=location).exclude(use__status="confirmed").exclude(use__status="approved").exclude(use__status="pending").order_by('-id')
+
     if not show_all:
         today = timezone.localtime(timezone.now())
         confirmed = confirmed.filter(use__depart__gt=today)
