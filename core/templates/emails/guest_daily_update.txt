--- conflicted
+++ resolved
@@ -12,11 +12,7 @@
 People arriving - welcome!
 {% for r in arriving %}
 	* {{ r.user.first_name }} {{ r.user.last_name }}, {{ r.arrive }} - {{ r.depart }} in {{ r.room }} {% if not r.is_paid %} (unpaid) {% endif %}
-<<<<<<< HEAD
-	  https://{{ domain }}{% url 'reservation_manage' r.id %}
-=======
 	  https://{{ domain }}{% url 'reservation_detail' r.location.slug r.id %}
->>>>>>> d855c1c0
 {% empty %}
 	None!
 {% endfor %}
@@ -24,11 +20,7 @@
 People departing - fare forward and wonderful journeys!
 {% for r in departing %}
 	* {{ r.user.first_name }} {{ r.user.last_name }}, {{ r.arrive }} - {{ r.depart }} from {{ r.room }} {% if not r.is_paid %} (unpaid) {% endif %}
-<<<<<<< HEAD
-	  https://{{ domain }}{% url 'reservation_manage' r.id %}
-=======
 	  https://{{ domain }}{% url 'reservation_detail' r.location.slug r.id %}
->>>>>>> d855c1c0
 {% empty %}
 	None!
 {% endfor %}
