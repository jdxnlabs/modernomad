{% extends "location_edit.html" %}
{% load staticfiles %}

{% block sub-content %}

<div class="row">

	<div class="col-md-3">
		<ul class="nav nav-pills nav-stacked" role="tablist">
			<li class="active"><a href="#help" data-toggle="pill"><h5>Help</h5></a></li>
			{% for name in room_names %}
				<li><a href="#{{name|slugify}}" data-toggle="pill"><h5>{{name}}</h5></a></li>
				{% if forloop.counter == 1 %}<hr>{% endif %}
			{% endfor %}
		</ul>
	</div>

	<div class="col-md-6">
		<div class="tab-content">
			<div role="tabpanel" class="tab-pane active" id="help">
				<h3>Editing Rooms</h3>
				<p>
				<ul>
					<li>Room descriptions do not support HTML. 
					<li>If you mark a room as a hostel/shared accommodation, then it will show up with a shared room flag on the stay page.
					<li>If you mark a room as having multiple beds, reservations will be available per bed, rather than per-room. This is true <em>regardless</em> of whether the shared room flag is checked (this behaviour is slightly confusing and should be improved in the future).
					<li>All rooms require a photo. 
				</ul>
				</p>
				<h3>Editing Reservable Date Ranges</h3>
				<p>
				<ul>
					<li>Date ranges mark when a room is reservable. For a permanent guest room, leave an open ended date range (no end date). 
					<li>Be careful with dates! The start date that you enter is the <em>first</em> night that the room is reservable, and the end date entered is the <em>last </em> night that it is reservable. 
					<li>A room can have any number of date ranges for which it is reservable. 
				</ul>
				</p>
			</div>

<<<<<<< HEAD
			{% for room_form, reservables_forms, room_id, room_name, has_image in room_forms %}

			<div role="tabpanel" class="tab-pane" id="{{room_name|slugify}}">
				<form id="form-room_{{room_id}}" class="room-form form-horizontal" method="post" enctype="multipart/form-data" action="."> {% csrf_token %}
					{% for field in room_form %}
						{% if not field.is_hidden %} 
							<div class="form-group">
							{{ field.errors }}
							{{ field.label_tag }} 
							<span class="form-help-text">{{ field.help_text}}</span>
							{{ field }}
							</div>
							{% if field.name == 'image' %}
								<div class="image-preview-wrapper" class="col-md-offset-2 col-md-6 row-spacer-top-bottom">
									{% if has_image %}
										<img class="img-responsive" id="id_room_{{room_id}}-image-preview" src="{{ room_form.instance.image.url }}">
									{% else %}
										<img class="img-responsive" id="id_room_{{room_id}}-image-preview" src="{{ STATIC_URL }}img/default.jpg">
									{% endif %}
								</div>
							{% endif %}
						{% else %}
							{{ field }}
						{% endif %}

					{% endfor %}
					<input type="hidden" name="room_id" value="{{room_id}}">
					<div class="form-group">
						<button type="submit" class="btn btn-large btn-default">Submit Room Changes</button>
					</div>
				</form>

				<hr>

				{% if reservables_forms %}
					<h4>Date Ranges that this room should be reservable</h4>
					<p>Leave the end date blank for a guest room or room with open ended reservability.</p>
					<p>The end date entered <em>will</em> be reservable; i.e.,
					if you enter an end date of April 15, then the room will be
					reservable on the night of April 15, but not on April 16.
					</p>
					{% for reservable_form, reservable_id in reservables_forms %}
						<form class="form-inline" method="post" enctype="multipart/form-data" action=".">
							<div class="form-group">
								{% for field in reservable_form %}
									{{ field.errors }}
									<label>{{ field.label }}</label>
									{{ field }}
								{% endfor %}
								<input type="hidden" name="reservable_id" value="{{reservable_id}}">
								<input type="hidden" name="room_fk" value="{{room_id}}">
								<input class="form-control" type="submit" value="Submit">
							</div>
							{% csrf_token %}
						</form>
					{% endfor %}
				{% endif %}

			</div>		
			{% endfor %}
=======
			{% with page='location_edit_rooms' %}
				{% include 'snippets/room_edit_forms.html' %}
			{% endwith %}

>>>>>>> 0f4eb491
		</div>		
	</div>		

</div>

{% endblock %}

{% block extrajs %}

<script>

	$("[id$=start_date], [id$=end_date]").datepicker({
		minDate: 0,
		onSelect: function( selectedDate ) {
			start_id = this.id
			if(start_id.endsWith('start_date')) {
				startDate = $('#'+ start_id).datepicker("getDate");
				console.log(startDate);
	          	var rMin = new Date(startDate.getFullYear(), startDate.getMonth(),startDate.getDate() + 1); // Min Date = Selected + 1d
				endDate = start_id.replace("start", "end")
	          	$('#'+endDate).datepicker("option","minDate",rMin);
			}
			// we need to explicitly fire the change event on the underlying
			// input or it won't fire on its own!
			$(this).change();
        }
	});

	$(document).ready(function() {
		var hash = window.location.hash;
		hash && $('ul.nav a[href="' + hash + '"]').tab('show');

		$('.nav-pills a').click(function (e) {
			$(this).tab('show');
			var scrollmem = $('body').scrollTop();
			window.location.hash = this.hash;
			$('html,body').scrollTop(scrollmem);
		});
	});


	function showCropper(preview_id) {
		// register a cropper on *all* the preview elements
		$(preview_id).cropper({
			aspectRatio: 4/3,
			zoomable: false,
			rotatable: false,
			scalable: false,
			guides: false,
			dragCrop: false,
		});
	}

	function showImage(input, preview_id) {
		if (input.files && input.files[0]) {
			var reader = new FileReader();

			reader.onload = function (e) {
				$(preview_id).attr('src', e.target.result);
				showCropper(preview_id);
				/* i have NO IDEA why the above lines work but the below lines
				* do not. it works great on the user profile page. the main
				* difference here is that there are N room forms on this page,
				* one for each existing room + a form for a new room. rrrrrg.
				* */
				/*
				$(preview_id).fadeOut(300, function() {
					$(this).attr('src', e.target.result);
				}).fadeIn(800, showCropper(preview_id));
				*/
			}
			reader.readAsDataURL(input.files[0]);
		}
	}

	$("[id^=id_][id$=-image").change(function() {
		// we need to get the specific room so we can target the right image_preview element. this will be of the form 'id_room_x-image'. 
		the_this = this;
		this_image_id = $(this).attr("id");
		// get just the room_x part. 
		room_x = this_image_id.match(/id_(.*)-image/)[1]
		preview_id = "#id_"+room_x+"-image-preview"

		// destroy the previous cropper if it existed
		$(preview_id).cropper('destroy');
		
		if ($("#"+this_image_id).val()) {
			showImage(this, preview_id);
		}
	});

	$(".room-form").submit(function(){
		/* construct the unique ids for this form so we can store the cropped
		* image data in the correct formp. then submit the form */
		form_id = $(this).attr('id');
		room_x = form_id.match(/form-(.*)/)[1]
		preview_id = "#id_"+room_x+"-image-preview"
		cropped_img_data = "#id_"+room_x+"-cropped_image_data";
		
		// add the cropped image data to the form, then submit.
		$(cropped_img_data).val($(preview_id).cropper('getCroppedCanvas').toDataURL().match(/data:image\/(png|jpeg);base64,(.*)$/)[2])
		return true;
	})


</script>

{% endblock %}<|MERGE_RESOLUTION|>--- conflicted
+++ resolved
@@ -37,73 +37,10 @@
 				</p>
 			</div>
 
-<<<<<<< HEAD
-			{% for room_form, reservables_forms, room_id, room_name, has_image in room_forms %}
-
-			<div role="tabpanel" class="tab-pane" id="{{room_name|slugify}}">
-				<form id="form-room_{{room_id}}" class="room-form form-horizontal" method="post" enctype="multipart/form-data" action="."> {% csrf_token %}
-					{% for field in room_form %}
-						{% if not field.is_hidden %} 
-							<div class="form-group">
-							{{ field.errors }}
-							{{ field.label_tag }} 
-							<span class="form-help-text">{{ field.help_text}}</span>
-							{{ field }}
-							</div>
-							{% if field.name == 'image' %}
-								<div class="image-preview-wrapper" class="col-md-offset-2 col-md-6 row-spacer-top-bottom">
-									{% if has_image %}
-										<img class="img-responsive" id="id_room_{{room_id}}-image-preview" src="{{ room_form.instance.image.url }}">
-									{% else %}
-										<img class="img-responsive" id="id_room_{{room_id}}-image-preview" src="{{ STATIC_URL }}img/default.jpg">
-									{% endif %}
-								</div>
-							{% endif %}
-						{% else %}
-							{{ field }}
-						{% endif %}
-
-					{% endfor %}
-					<input type="hidden" name="room_id" value="{{room_id}}">
-					<div class="form-group">
-						<button type="submit" class="btn btn-large btn-default">Submit Room Changes</button>
-					</div>
-				</form>
-
-				<hr>
-
-				{% if reservables_forms %}
-					<h4>Date Ranges that this room should be reservable</h4>
-					<p>Leave the end date blank for a guest room or room with open ended reservability.</p>
-					<p>The end date entered <em>will</em> be reservable; i.e.,
-					if you enter an end date of April 15, then the room will be
-					reservable on the night of April 15, but not on April 16.
-					</p>
-					{% for reservable_form, reservable_id in reservables_forms %}
-						<form class="form-inline" method="post" enctype="multipart/form-data" action=".">
-							<div class="form-group">
-								{% for field in reservable_form %}
-									{{ field.errors }}
-									<label>{{ field.label }}</label>
-									{{ field }}
-								{% endfor %}
-								<input type="hidden" name="reservable_id" value="{{reservable_id}}">
-								<input type="hidden" name="room_fk" value="{{room_id}}">
-								<input class="form-control" type="submit" value="Submit">
-							</div>
-							{% csrf_token %}
-						</form>
-					{% endfor %}
-				{% endif %}
-
-			</div>		
-			{% endfor %}
-=======
-			{% with page='location_edit_rooms' %}
+			{% with page='location_edit_rooms' location_slug=location.slug %}
 				{% include 'snippets/room_edit_forms.html' %}
 			{% endwith %}
 
->>>>>>> 0f4eb491
 		</div>		
 	</div>		
 
@@ -114,23 +51,6 @@
 {% block extrajs %}
 
 <script>
-
-	$("[id$=start_date], [id$=end_date]").datepicker({
-		minDate: 0,
-		onSelect: function( selectedDate ) {
-			start_id = this.id
-			if(start_id.endsWith('start_date')) {
-				startDate = $('#'+ start_id).datepicker("getDate");
-				console.log(startDate);
-	          	var rMin = new Date(startDate.getFullYear(), startDate.getMonth(),startDate.getDate() + 1); // Min Date = Selected + 1d
-				endDate = start_id.replace("start", "end")
-	          	$('#'+endDate).datepicker("option","minDate",rMin);
-			}
-			// we need to explicitly fire the change event on the underlying
-			// input or it won't fire on its own!
-			$(this).change();
-        }
-	});
 
 	$(document).ready(function() {
 		var hash = window.location.hash;
@@ -144,71 +64,6 @@
 		});
 	});
 
-
-	function showCropper(preview_id) {
-		// register a cropper on *all* the preview elements
-		$(preview_id).cropper({
-			aspectRatio: 4/3,
-			zoomable: false,
-			rotatable: false,
-			scalable: false,
-			guides: false,
-			dragCrop: false,
-		});
-	}
-
-	function showImage(input, preview_id) {
-		if (input.files && input.files[0]) {
-			var reader = new FileReader();
-
-			reader.onload = function (e) {
-				$(preview_id).attr('src', e.target.result);
-				showCropper(preview_id);
-				/* i have NO IDEA why the above lines work but the below lines
-				* do not. it works great on the user profile page. the main
-				* difference here is that there are N room forms on this page,
-				* one for each existing room + a form for a new room. rrrrrg.
-				* */
-				/*
-				$(preview_id).fadeOut(300, function() {
-					$(this).attr('src', e.target.result);
-				}).fadeIn(800, showCropper(preview_id));
-				*/
-			}
-			reader.readAsDataURL(input.files[0]);
-		}
-	}
-
-	$("[id^=id_][id$=-image").change(function() {
-		// we need to get the specific room so we can target the right image_preview element. this will be of the form 'id_room_x-image'. 
-		the_this = this;
-		this_image_id = $(this).attr("id");
-		// get just the room_x part. 
-		room_x = this_image_id.match(/id_(.*)-image/)[1]
-		preview_id = "#id_"+room_x+"-image-preview"
-
-		// destroy the previous cropper if it existed
-		$(preview_id).cropper('destroy');
-		
-		if ($("#"+this_image_id).val()) {
-			showImage(this, preview_id);
-		}
-	});
-
-	$(".room-form").submit(function(){
-		/* construct the unique ids for this form so we can store the cropped
-		* image data in the correct formp. then submit the form */
-		form_id = $(this).attr('id');
-		room_x = form_id.match(/form-(.*)/)[1]
-		preview_id = "#id_"+room_x+"-image-preview"
-		cropped_img_data = "#id_"+room_x+"-cropped_image_data";
-		
-		// add the cropped image data to the form, then submit.
-		$(cropped_img_data).val($(preview_id).cropper('getCroppedCanvas').toDataURL().match(/data:image\/(png|jpeg);base64,(.*)$/)[2])
-		return true;
-	})
-
-
 </script>
 
 {% endblock %}