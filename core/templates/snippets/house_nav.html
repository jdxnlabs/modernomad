--- conflicted
+++ resolved
@@ -32,24 +32,7 @@
 								</li>
 							{% endif %}
 						{% endfor %}
-<<<<<<< HEAD
-						{% if location.guest_rooms %}
-							<li><a href="{% url 'location_stay' location.slug %}">Stay</a></li>
-							{% ifappexists gather %}
-								<li class="dropdown">
-								<a class="dropdown-toggle" id="drop4" role="button" data-toggle="dropdown" href="#">
-									Events <b class="caret"></b>
-								</a>
-								<ul id="menu4" class="dropdown-menu" role="menu" aria-labelledby="drop4">
-									<li><a href="{% url 'gather_upcoming_events' location.slug %}">Upcoming</a></li>
-									<li><a href="{% url 'gather_create_event' location.slug %}">New Event</a></li>
-									{% if user.is_authenticated %}
-									<li><a href="{% url 'gather_past_events' location.slug %}">Past Events</a></li>
-									{% endif %}
-								</ul>
-								</li>
-							{% endifappexists %}
-=======
+
 						{% if location.rooms_with_future_reservability %}
 						<li><a href="{% url 'location_stay' location.slug %}">Stay</a></li>
 						{% ifappexists gather %}
@@ -66,7 +49,7 @@
 						</ul>
 						</li>
 						{% endifappexists %}
->>>>>>> 791eb09b
+
 						{% endif %}
 						
 						{% if user.is_authenticated %}
