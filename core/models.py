from django.contrib.auth.models import User
from django.core.files.storage import FileSystemStorage
from django.db import models
from django.contrib.sites.models import Site
from django.core import urlresolvers
from PIL import Image
import os, datetime
from django.conf import settings
from django.core.files.storage import default_storage
import uuid
import stripe
from django.db.models import Q
from decimal import Decimal
from django.utils.safestring import mark_safe
import calendar
from django.utils import timezone
from django.core.urlresolvers import reverse
from gather.forms import NewUserForm
from django.contrib.flatpages.models import FlatPage
from uuidfield import UUIDField

# imports for signals
import django.dispatch
from django.dispatch import receiver
from django.db.models.signals import pre_save, post_save

# mail imports
from django.core.mail import EmailMultiAlternatives
from django.template.loader import get_template
from django.template import Context

import logging

logger = logging.getLogger(__name__)

# there is a weird db issue it seems with setting a field to null=False after it has been defined as null=True.
# see http://od-eon.com/blogs/stefan/adding-not-null-column-south/ and
# http://south.aeracode.org/ticket/782
# one suggestion was to try setting default value in the model file, but this hasn't worked either.
# currently the field are still set to null=True, though they shouldn't be.

def location_img_upload_to(instance, filename):
	ext = filename.split('.')[-1]
	# rename file to random string
	filename = "%s.%s" % (uuid.uuid4(), ext.lower())

	upload_path = "locations/"
	upload_abs_path = os.path.join(settings.MEDIA_ROOT, upload_path)
	if not os.path.exists(upload_abs_path):
		os.makedirs(upload_abs_path)
	return os.path.join(upload_path, filename)

def default_location():
	return Location.objects.get(pk=1)

class Location(models.Model):
	name = models.CharField(max_length=200)
	slug = models.CharField(max_length=60, unique=True, help_text="Try to make this short and sweet. It will also be used to form several location-specific email addresses in the form of xxx@<your_slug>.mail.embassynetwork.com")
	short_description = models.TextField()
	address = models.CharField(max_length=300)
	latitude = models.FloatField()
	longitude = models.FloatField()
	image = models.ImageField(upload_to=location_img_upload_to, help_text="Requires an image with proportions 800px wide x 225px high")
	stay_page = models.TextField(default="This is the page which has some descriptive text at the top (this text), and then lists the available rooms. HTML is supported.")
	front_page_stay = models.TextField(default="This is the middle of three sections underneath the main landing page text to entice people to stay with you, and then links to the stay page (above). HTML is supported.")
	front_page_participate = models.TextField(default="This is far right of three sections underneath the main landing page text to tell people how to get involved with your community. There is a link to the Events page underneath. HTML is supported. ")
	announcement = models.TextField(blank=True, null=True, default="This is far left of three sections underneath the main landing page text to use for announcements and news. HTML is supported.")
	max_reservation_days = models.IntegerField(default=14)
	welcome_email_days_ahead = models.IntegerField(default=2)
	house_access_code = models.CharField(max_length=50, blank=True, null=True)
	ssid = models.CharField(max_length=200, blank=True, null=True)
	ssid_password = models.CharField(max_length=200, blank=True, null=True)
	timezone = models.CharField(max_length=200, help_text="Must be an accurate timezone name, eg. \"America/Los_Angeles\". Check here for your time zone: http://en.wikipedia.org/wiki/List_of_tz_database_time_zones")
	bank_account_number = models.IntegerField(blank=True, null=True, help_text="We use this to transfer money to you!")
	routing_number = models.IntegerField(blank=True, null=True, help_text="We use this to transfer money to you!")
	bank_name = models.CharField(max_length=200, blank=True, null=True, help_text="We use this to transfer money to you!")
	name_on_account = models.CharField(max_length=200, blank=True, null=True, help_text="We use this to transfer money to you!")
	email_subject_prefix = models.CharField(max_length=200, help_text="Your prefix will be wrapped in square brackets automatically.")
	house_admins = models.ManyToManyField(User, related_name='house_admin')
	residents = models.ManyToManyField(User, related_name='residences', blank=True)
	check_out = models.CharField(max_length=20, help_text="When your guests should be out of their bed/room.")
	check_in = models.CharField(max_length=200, help_text="When your guests can expect their bed to be ready.")
	public = models.BooleanField(default=False, verbose_name="Is this location open to the public?")

	def __unicode__(self):
		return self.name

	def get_absolute_url(self):
		return reverse('core.views.location', args=[str(self.slug)])

	def from_email(self):
		''' return a location-specific email in the standard format we use.'''
		return "stay@%s.mail.embassynetwork.com" % self.slug

	def get_rooms(self):
		return list(Room.objects.filter(location=self))

	def rooms_with_future_reservability(self):
		future_reservability = []
		for room in Room.objects.filter(location=self):
			if room.future_reservability():
				future_reservability.append(room)
		return future_reservability

	def _rooms_with_future_reservability_queryset(self):
		today = timezone.localtime(timezone.now())
		return Room.objects.filter(reservables__isnull=False).filter(location=self).filter(Q(reservables__end_date__gte=today) | Q(reservables__end_date=None)).distinct()

	def reservable_rooms_on_day(self, the_day):
		rooms_at_location = self.filter(location=self)
		return [room for room in rooms_at_location if room.is_reservable(the_day)]

	def availability(self, start, end):
		# show availability (occupied and free beds), between start and end
		# dates, per location. create a structure queryable by
		# available_beds[room][date] = n, where n is the number of beds free. 
		rooms_at_location = self.get_rooms()
		available_beds = {}
		for room in rooms_at_location:
			the_day = start
			available_beds[room] = []
			while the_day < end:
				if not room.is_reservable(the_day):
					available_beds[room].append({'the_date': the_day, 'beds_free' : 0})
				else:
					beds_this_room = room.beds
					bookings_today = Reservation.objects.confirmed_approved_on_date(the_day, self, room=room)
					for booking in bookings_today:
						beds_this_room = beds_this_room - 1
					available_beds[room].append({'the_date': the_day, 'beds_free' : beds_this_room })
				the_day = the_day + datetime.timedelta(1)
		return available_beds

	def rooms_free(self, arrive, depart):
		available = list(self.rooms.all())
		for room in self.get_rooms():
			the_day = arrive
			while the_day < depart:
				# if there is any day the room isn't available, then the room
				# isn't free the whole time 
				if not room.available_on(the_day):
					available.remove(room)
					break
				the_day = the_day + datetime.timedelta(1)
		return available

	def has_availability(self, arrive=None, depart=None):
		if not arrive:
			arrive = timezone.localtime(timezone.now())
			depart = arrive + datetime.timedelta(1)
		if self.rooms_free(arrive, depart):
			return True
		return False

	def events(self, user=None):
		today = timezone.localtime(timezone.now())
		if 'gather' in settings.INSTALLED_APPS:
			from gather.models import Event
			return Event.objects.upcoming(upto=5, current_user=user, location=self)
		return None

	def coming_month_events(self, days=30):
		today = timezone.localtime(timezone.now())
		if 'gather' in settings.INSTALLED_APPS:
			from gather.models import Event
			return Event.objects.filter(status="live").filter(location=self).exclude(end__lt=today).exclude(start__gte=today+datetime.timedelta(days=days))
		return None

	def coming_month_reservations(self, days=30):
		today = timezone.localtime(timezone.now())
		return Reservation.objects.filter(Q(status="confirmed") | Q(status="approved")).filter(location=self).exclude(depart__lt=today).exclude( arrive__gt=today+datetime.timedelta(days=days))
	
	def people_in_coming_month(self):
		# pull out all reservations in the coming month
		people = []
		for r in self.coming_month_reservations():
			if r.user not in people:
				people.append(r.user)

		# add residents to the list of people in the house in the coming month. 
		for r in self.residents.all():
			if r not in people:
				people.append(r)

		# add house admins
		for a in self.house_admins.all():
			if a not in people:
				people.append(a)

		# Add all the people from events too
		for e in self.coming_month_events():
			for u in e.organizers.all():
				if u not in people:
					people.append(u)

		return people
	
	def guests_today(self):
		today = timezone.now()
		reservations_today = Reservation.objects.filter(location=self).filter(Q(status="confirmed") | Q(status="approved")).exclude(depart__lt=today).exclude(arrive__gt=today)
		guests_today = []
		for r in reservations_today:
			if r.user not in guests_today:
				guests_today.append(r.user)
		return guests_today

	def get_menus(self):
		return LocationMenu.objects.filter(location=self)


class LocationNotUniqueException(Exception):
	pass

class LocationDoesNotExistException(Exception):
	pass

def get_location(location_slug):
	if location_slug:
		try:
			location = Location.objects.get(slug=location_slug)
		except:
			raise LocationDoesNotExistException("The requested location does not exist: %s" % location_slug)
	else:
		if Location.objects.count() == 1:
			location = Location.objects.get(id=1)
		else:
			raise LocationNotUniqueException("You did not specify a location and yet there is more than one location defined. Please specify a location.")
	return location

def room_img_upload_to(instance, filename):
	ext = filename.split('.')[-1]
	# rename file to random string
	filename = "%s.%s" % (uuid.uuid4(), ext.lower())

	upload_path = "rooms/"
	upload_abs_path = os.path.join(settings.MEDIA_ROOT, upload_path)
	if not os.path.exists(upload_abs_path):
		os.makedirs(upload_abs_path)
	return os.path.join(upload_path, filename)

def bedtype_icon_upload_to(instance, filename):
	ext = filename.split('.')[-1]
	# rename file to random string
	filename = "%s.%s" % (uuid.uuid4(), ext.lower())

	upload_path = "room/bed_types/"
	upload_abs_path = os.path.join(settings.MEDIA_ROOT, upload_path)
	if not os.path.exists(upload_abs_path):
		os.makedirs(upload_abs_path)
	return os.path.join(upload_path, filename)

class RoomCalendar(calendar.HTMLCalendar):
	def __init__(self, room, location, year, month):
		super(RoomCalendar, self).__init__()
		self.year = year
		self.month = month
		self.room = room
		self.location = location
		self.today = timezone.now()
		self.setfirstweekday(calendar.SUNDAY)

	def formatday(self, day, weekday):
		# XXX warning: if there are ANY errors this method seems to just punt
		# and return None. makes it very hard to debug.
		if day == 0:
			return '<td class="noday">&nbsp;</td>' # day outside month
		else:
			if self.today.date() == datetime.date(self.year, self.month, day):
				cssclasses = self.cssclasses[weekday] + ' today'
			else:
				cssclasses = self.cssclasses[weekday]
			the_day = datetime.date(self.year, self.month, day)
			if self.room.available_on(the_day):
				return '<td class="%s"><span class="text-success glyphicon glyphicon-ok"></span> %d</td>' % (cssclasses, day)
			else:
				return '<td class="%s"><span class="text-danger glyphicon glyphicon-remove"></span> %d</td>' % (cssclasses, day)

class BedType(models.Model):
	name = models.CharField(max_length=200)
	icon = models.ImageField(upload_to=bedtype_icon_upload_to, blank=True, null=True)

class Room(models.Model):

	SHARED = 'shared'
	PRIVATE_HALF = 'privatehalf'
	PRIVATE_FULL = 'privatefull'
	BATHROOM_OPTIONS = (
			(SHARED, 'Shared'),
			(PRIVATE_HALF, 'Private Half Bath'),
			(PRIVATE_FULL, 'Private Full Bath'),
	)
	
	name = models.CharField(max_length=200)
	location = models.ForeignKey(Location, related_name='rooms', null=True)
	default_rate = models.DecimalField(decimal_places=2,max_digits=9)
	description = models.TextField(blank=True, null=True)
	cancellation_policy = models.CharField(max_length=400, default="24 hours")
	shared = models.BooleanField(default=False, verbose_name="Is this a hostel/shared accommodation room?")
	beds = models.IntegerField()
<<<<<<< HEAD
	bed_types = models.ManyToManyField(BedType, help_text="Let users know what types of beds are available in this room")
	sleeps_max = models.IntegerField(verbose_name="The max number of people this room will accommodate", default=1)
	bathroom = models.CharField(max_length=200, choices=BATHROOM_OPTIONS, default=SHARED)
	residents = models.ManyToManyField(User, blank=True, null=True, related_name="residents") # a room may have many residents and a resident may have many rooms
=======
	residents = models.ManyToManyField(User, related_name="residents", help_text="This field is optional.", blank=True) # a room may have many residents and a resident may have many rooms
>>>>>>> 9c309552
	image = models.ImageField(upload_to=room_img_upload_to, blank=True, null=True)

	def __unicode__(self):
		return self.name

	def future_reservability(self):
		today = timezone.localtime(timezone.now())
		reservables = self.reservables.filter(Q(end_date__gte=today) | Q(end_date=None))
		if reservables:
			return True
		else:
			return False

	def is_reservable(self, this_day):
		# should never be more than 1 reservable on a given day... 
		try:
			reservable_today = self.reservables.filter(room=self).filter(start_date__lte=this_day).get(Q(end_date__gte=this_day) | Q(end_date=None))  
		except:
			reservable_today = False
		return reservable_today 

	def available_on(self, this_day):
		# a room is available if it is reservable and if it has free beds. 
		# JKS i added the filter(room=self) - need to test this. 
		if not self.is_reservable(this_day):
			return False
		reservations_on_this_day = Reservation.objects.confirmed_approved_on_date(this_day, self.location, room=self)
		beds_left = self.beds
		for r in reservations_on_this_day:
			beds_left -= 1
		if beds_left > 0:
			return True
		else:
			return False

	def availability_calendar_html(self, month=None, year=None):
		if not (month and year):
			today = timezone.localtime(timezone.now())
			month = today.month
			year = today.year
		location = self.location
		room_cal = RoomCalendar(self, location, year, month)
		month_html = room_cal.formatmonth(year, month)
		return month_html

class Fee(models.Model):
	description = models.CharField(max_length=100, verbose_name="Fee Name")
	percentage = models.FloatField(default=0, help_text="For example 5.2% = 0.052")
	paid_by_house = models.BooleanField(default=False)

	def __unicode__(self):
		return self.description

class ReservationManager(models.Manager):

	def on_date(self, the_day, status, location):
		# return the reservations that intersect this day, of any status
		all_on_date = super(ReservationManager, self).get_queryset().filter(location=location).filter(arrive__lte = the_day).filter(depart__gt = the_day)
		return all_on_date.filter(status=status)

	def confirmed_approved_on_date(self, the_day, location, room=None):
		# return the approved or confirmed reservations that intersect this day
		approved_reservations = self.on_date(the_day, status= "approved", location=location)
		confirmed_reservations = self.on_date(the_day, status="confirmed", location=location)
		if room:
			approved_reservations = approved_reservations.filter(room=room)
			confirmed_reservations = confirmed_reservations.filter(room=room)
		return (list(approved_reservations) + list(confirmed_reservations))

	def confirmed_on_date(self, the_day, location, room=None):
		confirmed_reservations = self.on_date(the_day, status="confirmed", location=location)
		if room:
			confirmed_reservations = confirmed_reservations.filter(room=room)
		return list(confirmed_reservations)

class Bill(models.Model):
	''' there are foreign keys (many to one) pointing towards this Bill object
	from Reservation, BillLineItem and Payment. Each bill can have many
	reservations, bill line items and many payments. Line items can be accessed
	with the related name bill.line_items, and payments can be accessed with
	the related name bill.payments.'''
	generated_on = models.DateTimeField(auto_now=True)
	comment = models.TextField(blank=True, null=True)

	def total_paid(self):
		payments = self.payments.all()
		if not payments:
			return 0
		paid = Decimal(0)
		for payment in payments:
			paid = paid + payment.paid_amount
		return paid

	def total_owed(self):
		return self.amount() - self.total_paid()

	def amount(self):
		# Bill amount comes from generated bill line items
		amount = 0
		for line_item in self.line_items.all():
			if not line_item.fee or not line_item.paid_by_house:
				amount = amount + line_item.amount
		return amount

	def total_owed_in_cents(self):
		# this is used to pass the information to stripe, which expects an
		# integer. 
		return int(self.total_owed() * 100)

	def subtotal_amount(self):
		# incorporates any manual discounts or fees into the base amount.
		# automatic fees are calculated on top of the total value here. 
		base_fees = self.subtotal_items()
		return sum([item.amount for item in base_fees])
		
	def subtotal_items(self):
		# items that go into the subtotal before calculating taxes and fees.
		# NOTE: will return an *ordered* list with the base room fee first. 

		# the base room fee is not derived from a standing fee, and is not a custom fee
		base_room_fee = self.line_items.filter(fee__isnull=True).filter(custom=False)
		# all other line items that go into the subtotal are custom fees
		addl_fees = self.line_items.filter(fee__isnull=True).filter(custom=True)
		return list(base_room_fee) + list(addl_fees)

	def fees(self):
		# the taxes and fees on top of subtotal
		bill_fees = self.line_items.filter(fee__isnull=False)
		return list(bill_fees)

	def house_fees(self):
		# Pull the house fees from the generated bill line items
		amount = 0
		for line_item in self.line_items.all():
			if line_item.fee and line_item.paid_by_house:
				amount = amount + line_item.amount
		return amount

	def non_house_fees(self):
		# Pull the non-house fees from the generated bill line items
		amount = 0
		for line_item in self.line_items.all():
			if line_item.fee and not line_item.paid_by_house:
				amount = amount + line_item.amount
		return amount

	def to_house(self):
		return self.amount() - self.non_house_fees() - self.house_fees()

	def is_paid(self):
		return self.total_owed() <= 0

	def payment_date(self):
		# Date of the last payment
		last_payment = self.payments.order_by('payment_date').reverse().first()
		if last_payment:
			return last_payment.payment_date
		else:
			return None

	def ordered_line_items(self):
		# return bill line items orderer first with the room item, then the
		# custom items, then the fees
		room_item = self.line_items.filter(custom=False).filter(fee=None)
		custom_items = self.line_items.filter(custom=True)
		fees = self.line_items.filter(fee__isnull=False)
		return list(room_item) + list(custom_items) + list(fees)

class SubscriptionBill(Bill):
	period_start = models.DateField()
	period_end = models.DateField()
	
class Subscription(models.Model):
	location = models.ForeignKey(Location)
	user = models.ForeignKey(User)
	price = models.DecimalField(decimal_places=2, max_digits=9)
	start_date = models.DateField()
	end_date = models.DateField(blank=True, null=True)
	recurring_charge_date = models.IntegerField(default=1, help_text="The day of the month that the subscription will be charged. This is an integer value.")
	bills = models.ManyToManyField(SubscriptionBill)

	class Meta:
		abstract = True

class RoomSubscription(Subscription):
	nights = models.IntegerField(help_text="How many nights does this subscription entitle the member to?")

class CommunitySubscription(Subscription):
	pass

class ReservationBill(Bill):
	pass

class Reservation(models.Model):

	class ResActionError(Exception):
		def __init__(self, value):
			self.value = value
		def __str__(self):
			return repr(self.value)

	PENDING = 'pending'
	APPROVED = 'approved'
	CONFIRMED = 'confirmed'
	HOUSE_DECLINED = 'house declined'
	USER_DECLINED = 'user declined'
	CANCELED = 'canceled'

	RESERVATION_STATUSES = (
			(PENDING, 'Pending'),
			(APPROVED, 'Approved'),
			(CONFIRMED, 'Confirmed'),
			(HOUSE_DECLINED, 'House Declined'),
			(USER_DECLINED, 'User Declined'),
			(CANCELED, 'Canceled'),
		)

	location = models.ForeignKey(Location, related_name='reservations', null=True)
	created = models.DateTimeField(auto_now_add=True)
	updated = models.DateTimeField(auto_now=True)
	status = models.CharField(max_length=200, choices=RESERVATION_STATUSES, default=PENDING, blank=True)
	user = models.ForeignKey(User, related_name='reservations')
	arrive = models.DateField(verbose_name='Arrival Date')
	depart = models.DateField(verbose_name='Departure Date')
	arrival_time = models.CharField(help_text='Optional, if known', max_length=200, blank=True, null=True)
	room = models.ForeignKey(Room, null=True)
	tags = models.CharField(max_length =200, help_text='What are 2 or 3 tags that characterize this trip?', blank=True, null=True)
	purpose = models.TextField(verbose_name='Tell us a bit about the reason for your trip/stay')
	comments = models.TextField(blank=True, null=True, verbose_name='Any additional comments. (Optional)')
	last_msg = models.DateTimeField(blank=True, null=True)
	rate = models.DecimalField(max_digits=9, decimal_places=2, null=True, blank=True, help_text="Uses the default rate unless otherwise specified.")
	uuid = UUIDField(auto=True, blank=True, null=True) #the blank and null = True are artifacts of the migration JKS 
	bill = models.OneToOneField(ReservationBill, null=True, related_name="reservation")
	suppressed_fees = models.ManyToManyField(Fee, blank=True)

	objects = ReservationManager()

	@models.permalink
	def get_absolute_url(self):
		return ('core.views.ReservationDetail', [str(self.location.slug), str(self.id)])


	def generate_bill(self, delete_old_items=True, save=True, reset_suppressed=False):

		# during the reservation process, we simulate a reservation to generate
		# a bill and show the user what the reservation would cost. in this
		# case, the reservation object will not yet have a bill because it has
		# not been saved.
		reservation_bill = None
		if not self.bill and save:
			self.bill = ReservationBill.objects.create()
		if self.bill:
			reservation_bill = self.bill

		# impt! save the custom items first or they'll be blown away when the
		# bill is regenerated.
		custom_items = []
		if reservation_bill:
			custom_items = list(reservation_bill.line_items.filter(custom=True))
			if delete_old_items:
				for item in reservation_bill.line_items.all():
					item.delete()

		line_items = []

		# The first line item is for the room charge
		room_charge_desc = "%s (%d * $%s)" % (self.room.name, self.total_nights(), self.get_rate())
		room_charge = self.base_value()
		room_line_item = BillLineItem(bill=reservation_bill, description=room_charge_desc, amount=room_charge, paid_by_house=False)
		line_items.append(room_line_item)
		
		# Incorporate any custom fees or discounts
		effective_room_charge = room_charge
		for item in custom_items:
			line_items.append(item)
			effective_room_charge += item.amount #may be negative

		# A line item for every fee that applies to this location
		if reset_suppressed:
			self.suppressed_fees.clear()
		for location_fee in LocationFee.objects.filter(location = self.location):
			print location_fee.fee.description
			print location_fee.fee not in self.suppressed_fees.all()
			if location_fee.fee not in self.suppressed_fees.all():
				desc = "%s (%s%c)" % (location_fee.fee.description, (location_fee.fee.percentage * 100), '%')
				amount = float(effective_room_charge) * location_fee.fee.percentage
				fee_line_item = BillLineItem(bill=reservation_bill, description=desc, amount=amount, paid_by_house=location_fee.fee.paid_by_house, fee=location_fee.fee)
				line_items.append(fee_line_item)

		# Optionally save the line items to the database
		if save:
			reservation_bill.save()
			for item in line_items:
				item.save()

		return line_items


	def __unicode__(self):
		return "reservation %d" % self.id

	def suppress_fee(self, line_item):
		print 'suppressing fee'
		print line_item.fee
		self.suppressed_fees.add(line_item.fee)
		self.save()

	def total_nights(self):
		return (self.depart - self.arrive).days
	total_nights.short_description = "Nights"

	def default_rate(self):
		# default_rate always returns the default rate regardless of comps or
		# custom rates.
		return self.room.default_rate

	def get_rate(self):
		if self.rate == None:
			return self.default_rate()
		return self.rate

	def base_value(self):
		# value of the reservation, regardless of what has been paid
		# get_rate checks for comps and custom rates.
		return self.total_nights() * self.get_rate()

	def calc_non_house_fees(self):
		# Calculate the amount of fees not paid by the house
		room_charge = self.base_value()
		amount = 0.0
		for location_fee in LocationFee.objects.filter(location = self.location):
			if not location_fee.fee.paid_by_house:
				amount = amount + (room_charge * location_fee.fee.percentage)
		return amount

	def calc_house_fees(self):
		# Calculate the amount of fees the house owes
		room_charge = self.base_value()
		amount = 0.0
		for location_fee in LocationFee.objects.filter(location = self.location):
			if location_fee.fee.paid_by_house:
				amount = amount + (room_charge * location_fee.fee.percentage)
		return amount

	def calc_bill_amount(self):
		total = 0
		for item in self.generate_bill(delete_old_items=False, save=False):
			if not item.paid_by_house:
				total = total + item.amount
		return total

	def to_house(self):
		return self.base_value() - self.bill.house_fees()

	def set_rate(self, rate):
		if rate == None:
			rate = 0
		self.rate = Decimal(rate)
		self.save()
		self.generate_bill()

	def reset_rate(self):
		self.set_rate(self.room.default_rate)

	def mark_last_msg(self):
		self.last_msg = datetime.datetime.now()
		self.save()

	def pending(self):
		self.status = Reservation.PENDING
		self.save()

	def approve(self):
		self.status = Reservation.APPROVED
		self.save()

	def confirm(self):
		self.status = Reservation.CONFIRMED
		self.save()

	def cancel(self):
		# cancel this reservation.
		# JKS note: we *don't* delete the bill here, because if there was a
		# refund, we want to keep it around to know how much to refund from the
		# associated fees. 
		self.status = Reservation.CANCELED
		self.save()

	def comp(self):
		self.set_rate(0)

	def is_paid(self):
		return self.bill.total_owed() <= 0

	def is_comped(self):
		return self.rate == 0

	def is_pending(self):
		return self.status == Reservation.PENDING

	def is_approved(self):
		return self.status == Reservation.APPROVED

	def is_confirmed(self):
		return self.status == Reservation.CONFIRMED

	def is_canceled(self):
		return self.status == Reservation.CANCELED

	def payments(self):
		return self.bill.payments.all()

	def non_refund_payments(self):
		return self.bill.payments.filter(paid_amount__gt=0)

@receiver(pre_save, sender=Reservation)
def reservation_create_bill(sender, instance, **kwargs):
	# create a new bill object if the reservation does not already have one. 
	if not instance.bill:
		bill = ReservationBill.objects.create()
		instance.bill = bill

class PaymentManager(models.Manager):
	def reservation_payments_by_location(self, location):
		# Theoretically this can be extended to different kinds of payments when we have more then just payments on reservations
		reservation_payments = Payment.objects.filter(bill__in=ReservationBill.objects.filter(reservation__location=location))
		return reservation_payments

class Payment(models.Model):
	bill = models.ForeignKey(Bill, related_name="payments", null=True)
	user = models.ForeignKey(User, related_name="payments", null=True)
	payment_date = models.DateTimeField(auto_now_add=True)
	payment_service = models.CharField(max_length=200, blank=True, null=True, help_text="e.g., Stripe, Paypal, Dwolla, etc. May be empty")
	payment_method = models.CharField(max_length=200, blank=True, null=True, help_text="e.g., Visa, cash, bank transfer")
	paid_amount = models.DecimalField(max_digits=7, decimal_places=2, default=0)
	transaction_id = models.CharField(max_length=200, null=True, blank=True)
	
	objects = PaymentManager()

	def __unicode__(self):
		return "%s: %s - $%s" % (str(self.payment_date)[:16], self.user, self.paid_amount)

	def to_house(self):
		return self.paid_amount - self.non_house_fees() - self.house_fees()

	def is_refund(self):
		return self.paid_amount < 0

	def refund_payments(self):
		payments = Payment.objects.filter(transaction_id = self.transaction_id)
		refunds = []
		for p in payments:
			if p.is_refund():
				refunds.append(p)
		print refunds
		return refunds

	def net_paid(self):
		# manual/cash transactions will not have a transaction id. this feels a
		# bit fragile but probably the best we can do with this data structure?
		if self.transaction_id == "Manual":
			return self.paid_amount
		payments = Payment.objects.filter(transaction_id = self.transaction_id)
		balance = 0
		for p in payments:
			balance += p.paid_amount
		return balance

	def is_fully_refunded(self):
		balance = self.net_paid()
		if balance > 0:
			return False
		return True

	def non_house_fees(self):
		# takes the appropriate bill line items and applies them proportionately to the payment. 
		fee_line_items_not_paid_by_house = self.bill.line_items.filter(fee__isnull=False).filter(paid_by_house=False)
		subtotal = self.bill.subtotal_amount()
		non_house_fee_on_payment = Decimal(0.0)
		# this payment may or may not represent the entire bill amount. we need
		# to know what fraction of the total bill amount it was so that we can
		# apply the fees proportionately to the payment amount. note: in many
		# cases, the fraction will be 1. 

		if self.bill.amount() == 0:
			fraction = 0
		else:
			fraction = self.paid_amount/self.bill.amount()

		fractional_base_amount = subtotal * fraction
		for line_item in fee_line_items_not_paid_by_house:
				# JKS important! this assumes that the line item value accurately
				# reflects the fee percentage. this should be true, but technically
				# could be edited in the admin page to be anything. do we want to
				# enforce this?
			non_house_fee_on_payment += fractional_base_amount * Decimal(line_item.fee.percentage)

		return non_house_fee_on_payment

	def house_fees(self):
		# takes the appropriate bill line items and applies them proportionately to the payment. 
		fee_line_items_paid_by_house = self.bill.line_items.filter(paid_by_house=True)
		subtotal = self.bill.subtotal_amount()
		house_fee_on_payment = Decimal(0.0)
		# this payment may or may not represent the entire bill amount. we need
		# to know what fraction of the total bill amount it was so that we can
		# apply the fees proportionately to the payment amount. note: in many
		# cases, the fraction will be 1. 
		if self.bill.amount() == 0:
			fraction = 0
		else:
			fraction = self.paid_amount/self.bill.amount()
		fractional_base_amount = subtotal * fraction
		for line_item in fee_line_items_paid_by_house:
			# JKS important! this assumes that the line item value accurately
			# reflects the fee percentage. this should be true, but technically
			# could be edited in the admin page to be anything. do we want to
			# enforce this?
			house_fee_on_payment += fractional_base_amount * Decimal(line_item.fee.percentage)
		return house_fee_on_payment

def profile_img_upload_to(instance, filename):
	ext = filename.split('.')[-1]
	# rename file to random string
	filename = "%s.%s" % (uuid.uuid4(), ext.lower())

	upload_path = "avatars/%s/" % instance.user.username
	upload_abs_path = os.path.join(settings.MEDIA_ROOT, upload_path)
	if not os.path.exists(upload_abs_path):
		os.makedirs(upload_abs_path)
	return os.path.join(upload_path, filename)

def get_default_profile_img():
	path = os.path.join(settings.MEDIA_ROOT, "avatars/default.jpg")
	return file(path)

class UserProfile(models.Model):
	IMG_SIZE = (300,300)
	IMG_THUMB_SIZE = (150,150)

	# User model fields: username, first_name, last_name, email,
	# password, is_staff, is_active, is_superuser, last_login, date_joined,
	user = models.OneToOneField(User)
	updated = models.DateTimeField(auto_now=True)
	image = models.ImageField(upload_to=profile_img_upload_to, help_text="Image should have square dimensions.")
	image_thumb = models.ImageField(upload_to="avatars/%Y/%m/%d/", blank=True, null=True)
	bio = models.TextField("About you", blank=True, null=True)
	links = models.TextField(help_text="Comma-separated", blank=True, null=True)

	projects = models.TextField(verbose_name='Current Projects', help_text='Describe one or more projects you are currently working on')
	sharing = models.TextField(help_text="Is there anything you'd be interested in learning or sharing during your stay?")
	discussion = models.TextField(help_text="We like discussing thorny issues with each other. What's a question that's been on your mind lately that you don't know the answer to?")
	referral = models.CharField(max_length=200, verbose_name='How did you hear about us? (Give a name if possible!)')
	city = models.CharField(max_length=200, verbose_name="In what city are you primarily based?")
	# currently used to store the stripe customer id but could be used for
	# other payment platforms in the future
	customer_id = models.CharField(max_length=200, blank=True, null=True)

	def __unicode__(self):
		return (self.user.__unicode__())

User.profile = property(lambda u: UserProfile.objects.get_or_create(user=u)[0])

User._meta.ordering = ['username']

@receiver(pre_save, sender=UserProfile)
def size_images(sender, instance, **kwargs):
	try:
		obj = UserProfile.objects.get(pk=instance.pk)
	except UserProfile.DoesNotExist:
		# if the reservation does not exist yet, then it's new.
		obj = None

	# if this is the default avatar, reuse it for the thumbnail (lazy, but only
	# for backwards compatibility for those who created accounts before images
	# were required)
	if instance.image.name == "avatars/default.jpg":
		instance.image_thumb = "avatars/default.thumb.jpg"

	elif instance.image and (obj == None or obj.image != instance.image or obj.image_thumb == None):
		im = Image.open(instance.image)

		img_upload_path_rel = profile_img_upload_to(instance, instance.image.name)
		main_img_full_path = os.path.join(settings.MEDIA_ROOT, img_upload_path_rel)
		# resize returns a copy. resize() forces the dimensions of the image
		# to match SIZE specified, squeezing the image if necessary along one
		# dimension.
		main_img = im.resize(UserProfile.IMG_SIZE, Image.ANTIALIAS)
		main_img.save(main_img_full_path)
		# the image field is a link to the path where the image is stored
		instance.image = img_upload_path_rel
		# now resize this to generate the smaller thumbnail
		thumb_img = im.resize(UserProfile.IMG_THUMB_SIZE, Image.ANTIALIAS)
		thumb_full_path = os.path.splitext(main_img_full_path)[0] + ".thumb" + os.path.splitext(main_img_full_path)[1]
		thumb_img.save(thumb_full_path)
		# the ImageFileField needs the path info relative to the media
		# directory
		# XXX Q: does this save the file twice? once by PIL and another time
		# reading it in and saving it to the same place when the model saves?
		thumb_rel_path = os.path.join(os.path.split(img_upload_path_rel)[0], os.path.basename(thumb_full_path))
		instance.image_thumb = thumb_rel_path

		# now delete any old images
		if obj and obj.image and obj.image.name != "avatars/default.jpg":
			default_storage.delete(obj.image.path)

		if obj and obj.image_thumb and obj.image_thumb.name != "avatars/default.thumb.jpg":
			default_storage.delete(obj.image_thumb.path)

class EmailTemplate(models.Model):
	''' Templates for the typical emails sent by administrators of the system. 
	The from-address is usually set by DEFAULT_FROM_ADDRESS in settings, 
	and the recipients are determined by the action and reservation in question. '''

	SUBJECT_PREFIX = settings.EMAIL_SUBJECT_PREFIX
	FROM_ADDRESS = settings.DEFAULT_FROM_EMAIL

	body = models.TextField(verbose_name="The body of the email")
	subject = models.CharField(max_length=200, verbose_name="Default Subject Line")
	name = models.CharField(max_length=200, verbose_name="Template Name")
	creator = models.ForeignKey(User)
	shared = models.BooleanField(default=False)

	def __unicode__(self):
		return self.name

class LocationEmailTemplate(models.Model):
	''' Location Template overrides for system generated emails '''
	
	ADMIN_DAILY = 'admin_daily_update'
	GUEST_DAILY = 'guest_daily_update'
	INVOICE = 'invoice'
	RECEIPT = 'receipt'
	NEW_RESERVATION = 'newreservation'
	WELCOME = 'pre_arrival_welcome'

	KEYS = (
			(ADMIN_DAILY, 'Admin Daily Update'),
			(GUEST_DAILY, 'Guest Daily Update'),
			(INVOICE, 'Invoice'),
			(RECEIPT, 'Receipt'),
			(NEW_RESERVATION, 'New Reservation'),
			(WELCOME, 'Pre-Arrival Welcome'),
		)

	location = models.ForeignKey(Location)
	key = models.CharField(max_length=32, choices=KEYS)
	text_body = models.TextField(verbose_name="The text body of the email")
	html_body = models.TextField(blank=True, null=True, verbose_name="The html body of the email")
	
class LocationFee(models.Model):
	location = models.ForeignKey(Location)
	fee = models.ForeignKey(Fee)

	def __unicode__(self):
		return '%s: %s' % (self.location, self.fee)

class BillLineItem(models.Model):
	bill = models.ForeignKey(Bill, related_name="line_items", null=True)
	# the fee that this line item was based on, if any (line items are also
	# generated for the base room rate, which doesn't have an associated fee)
	fee = models.ForeignKey(Fee, null=True)
	description = models.CharField(max_length=200)
	# the actual amount of this line item (if this is a line item derived from
	# a fee, generally it will be the fee amount but, technically, not
	# necessarily)
	amount = models.DecimalField(max_digits=7, decimal_places=2, default=0)
	paid_by_house = models.BooleanField(default=True)
	custom = models.BooleanField(default=False)

	def __unicode__(self):
		return self.description

class LocationMenu(models.Model):
	location = models.ForeignKey(Location)
	name = models.CharField(max_length=15, help_text="A short title for your menu. Note: If there is only one page in the menu, it will be used as a top level nav item, and the menu name will not be used.")

	def page_count(self):
		return len(self.pages.all())

	def __unicode__(self):
		return self.name

class LocationFlatPage(models.Model):
	menu = models.ForeignKey(LocationMenu, related_name = "pages", help_text="Note: If there is only one page in the menu, it will be used as a top level nav item, and the menu name will not be used.")
	flatpage = models.OneToOneField(FlatPage)
	
	def slug(self):
		url = self.flatpage.url
		u_split = url.split('/')
		if len(u_split) > 3:
			return u_split[3]
		return None

	def title(self):
		return self.flatpage.title

	def content(self):
		return self.flatpage.content

	def __unicode__(self):
		return self.flatpage.title

class Reservable(models.Model):
	room = models.ForeignKey(Room, related_name="reservables")
	start_date = models.DateField()
	end_date = models.DateField(null=True, blank=True, help_text="Leave this blank for a guest room or room with open ended reservability.")

class UserNote(models.Model):
	created = models.DateTimeField(auto_now_add=True)
	created_by = models.ForeignKey(User, null=True)
	user = models.ForeignKey(User, blank=False, null=False, related_name="user_notes")
	note = models.TextField(blank=True, null=True)

	def __str__(self): 
		return '%s - %s: %s' % (self.created.date(), self.user.username, self.note)

class ReservationNote(models.Model):
	created = models.DateTimeField(auto_now_add=True)
	created_by = models.ForeignKey(User, null=True)
	reservation = models.ForeignKey(Reservation, blank=False, null=False, related_name="reservation_notes")
	note = models.TextField(blank=True, null=True)

	def __str__(self): 
		return '%s - %d: %s' % (self.created.date(), self.reservation.id, self.note)<|MERGE_RESOLUTION|>--- conflicted
+++ resolved
@@ -297,14 +297,7 @@
 	cancellation_policy = models.CharField(max_length=400, default="24 hours")
 	shared = models.BooleanField(default=False, verbose_name="Is this a hostel/shared accommodation room?")
 	beds = models.IntegerField()
-<<<<<<< HEAD
-	bed_types = models.ManyToManyField(BedType, help_text="Let users know what types of beds are available in this room")
-	sleeps_max = models.IntegerField(verbose_name="The max number of people this room will accommodate", default=1)
-	bathroom = models.CharField(max_length=200, choices=BATHROOM_OPTIONS, default=SHARED)
-	residents = models.ManyToManyField(User, blank=True, null=True, related_name="residents") # a room may have many residents and a resident may have many rooms
-=======
 	residents = models.ManyToManyField(User, related_name="residents", help_text="This field is optional.", blank=True) # a room may have many residents and a resident may have many rooms
->>>>>>> 9c309552
 	image = models.ImageField(upload_to=room_img_upload_to, blank=True, null=True)
 
 	def __unicode__(self):
