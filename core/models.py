from datetime import timedelta, date
from dateutil.relativedelta import relativedelta

from django.contrib.auth.models import User
from django.core.files.storage import FileSystemStorage
from django.db import models
from django.contrib.sites.models import Site
from django.core import urlresolvers
from PIL import Image
import os
import datetime
from django.conf import settings
from django.core.files.storage import default_storage
import uuid
import stripe
from django.db.models import Q
from decimal import Decimal
from django.utils.safestring import mark_safe
import calendar
from django.utils import timezone
from django.core.urlresolvers import reverse
from django.contrib.flatpages.models import FlatPage
import pytz

# imports for signals
import django.dispatch
from django.dispatch import receiver
from django.db.models.signals import pre_save, post_save

# mail imports
from django.core.mail import EmailMultiAlternatives
from django.template.loader import get_template
from django.template import Context

import logging

logger = logging.getLogger(__name__)

# there is a weird db issue it seems with setting a field to null=False after it has been defined as null=True.
# see http://od-eon.com/blogs/stefan/adding-not-null-column-south/ and
# http://south.aeracode.org/ticket/782
# one suggestion was to try setting default value in the model file, but this hasn't worked either.
# currently the field are still set to null=True, though they shouldn't be.


def location_img_upload_to(instance, filename):
    ext = filename.split('.')[-1]
    # rename file to random string
    filename = "%s.%s" % (uuid.uuid4(), ext.lower())

    upload_path = "locations/"
    upload_abs_path = os.path.join(settings.MEDIA_ROOT, upload_path)
    if not os.path.exists(upload_abs_path):
        os.makedirs(upload_abs_path)
    return os.path.join(upload_path, filename)


def default_location():
    return Location.objects.get(pk=1)


class Location(models.Model):
    name = models.CharField(max_length=200)
    slug = models.CharField(
            max_length=60, unique=True,
            help_text="Try to make this short and sweet. It will also be used to form several location-specific " +
            "email addresses in the form of xxx@<your_slug>.mail.embassynetwork.com"
            )
    short_description = models.TextField()
    address = models.CharField(max_length=300)
    latitude = models.FloatField()
    longitude = models.FloatField()
    image = models.ImageField(upload_to=location_img_upload_to, help_text="Requires an image with proportions 800px wide x 225px high")
    profile_image = models.ImageField(
            upload_to=location_img_upload_to,
            help_text="A shiny high profile image for the location", null=True, blank=True
            )
    stay_page = models.TextField(
            default="This is the page which has some descriptive text at the top (this text), and then lists the " +
            "available rooms. HTML is supported."
            )
    front_page_stay = models.TextField(
            default="This is the middle of three sections underneath the main landing page text to entice people to " +
            "stay with you, and then links to the stay page (above). HTML is supported."
            )
    front_page_participate = models.TextField(
            default="This is far right of three sections underneath the main landing page text to tell people how to get " +
            "involved with your community. There is a link to the Events page underneath. HTML is supported. "
            )
    announcement = models.TextField(
            blank=True, null=True,
            default="This is far left of three sections underneath the main landing page text to use for announcements and news. HTML is supported."
            )
    max_booking_days = models.IntegerField(default=14)
    welcome_email_days_ahead = models.IntegerField(default=2)
    house_access_code = models.CharField(max_length=50, blank=True, null=True)
    ssid = models.CharField(max_length=200, blank=True, null=True)
    ssid_password = models.CharField(max_length=200, blank=True, null=True)
    timezone = models.CharField(
            max_length=200,
            help_text="Must be an accurate timezone name, eg. \"America/Los_Angeles\". Check here for your time zone: " +
            "http://en.wikipedia.org/wiki/List_of_tz_database_time_zones"
            )
    bank_account_number = models.IntegerField(blank=True, null=True, help_text="We use this to transfer money to you!")
    routing_number = models.IntegerField(blank=True, null=True, help_text="We use this to transfer money to you!")
    bank_name = models.CharField(max_length=200, blank=True, null=True, help_text="We use this to transfer money to you!")
    name_on_account = models.CharField(max_length=200, blank=True, null=True, help_text="We use this to transfer money to you!")
    email_subject_prefix = models.CharField(max_length=200, help_text="Your prefix will be wrapped in square brackets automatically.")
    house_admins = models.ManyToManyField(User, related_name='house_admin')
    readonly_admins = models.ManyToManyField(
            User, related_name='readonly_admin',
            help_text="Readonly admins do not show up as part of the community. Useful for eg. external bookkeepers, etc."
            )
    residents = models.ManyToManyField(User, related_name='residences', blank=True)
    check_out = models.CharField(max_length=20, help_text="When your guests should be out of their bed/room.")
    check_in = models.CharField(max_length=200, help_text="When your guests can expect their bed to be ready.")

    visibility_options = (
            ('public', 'Public'),
            ('members', 'Members Only'),
            ('link', 'Those with the Link')
            )
    visibility = models.CharField(max_length=32, choices=visibility_options, blank=False, null=False, default='link')

    def __unicode__(self):
        return self.name

    def get_absolute_url(self):
        return reverse('core.views.unsorted.location', args=[str(self.slug)])

    def from_email(self):
        ''' return a location-specific email in the standard format we use.'''
        return "stay@%s.mail.embassynetwork.com" % self.slug

    def get_rooms(self):
        return list(Resource.objects.filter(location=self))

    def get_members(self):
        active_subscriptions = Subscription.objects.active_subscriptions().filter(location=self)
        subscribers = []
        for s in active_subscriptions:
            subscribers.append(s.user)
        return list(list(self.residents.all()) + list(self.house_admins.all()) + list(self.event_admin_group.users.all()) + subscribers)

    def rooms_with_future_availability_choices(self):
        choices = []
        rooms = self.rooms_with_future_availability()
        for room in rooms:
            choices.append((room.id, room.name))
        return choices

    def rooms_with_future_availability(self):
        future_availability = []
        for room in Resource.objects.filter(location=self):
            if room.has_future_availability():
                future_availability.append(room)
        return future_availability

    def reservable_rooms_on_day(self, the_day):
        rooms_at_location = self.filter(location=self)
        return [room for room in rooms_at_location if room.availabilities_on(the_day)]

    def availability(self, start, end):
        # show availability (occupied and free beds), between start and end
        # dates, per location. create a structure queryable by
        # available_beds[room][date] = n, where n is the number of beds free.
        rooms_at_location = self.get_rooms()
        available_beds = {}
        for room in rooms_at_location:
            the_day = start
            available_beds[room] = []
            while the_day < end:
                bookings_today = Booking.objects.confirmed_approved_on_date(the_day, self, resource=room)
                free_beds = room.availabilities_on(the_day) - len(bookings_today)
                available_beds[room].append({'the_date': the_day, 'beds_free': free_beds})
                the_day = the_day + datetime.timedelta(1)
        return available_beds

    def rooms_free(self, arrive, depart):
        available = list(self.resources.all())
        for room in self.get_rooms():
            the_day = arrive
            while the_day < depart:
                # if there is any day the room isn't available, then the room
                # isn't free the whole time
                if not room.bookable_on(the_day):
                    available.remove(room)
                    break
                the_day = the_day + datetime.timedelta(1)
        return available

    def has_availability(self, arrive=None, depart=None):
        if not arrive:
            arrive = timezone.localtime(timezone.now())
            depart = arrive + datetime.timedelta(1)
        if self.rooms_free(arrive, depart):
            return True
        return False

    def events(self, user=None):
        today = timezone.localtime(timezone.now())
        if 'gather' in settings.INSTALLED_APPS:
            from gather.models import Event
            return Event.objects.upcoming(upto=5, current_user=user, location=self)
        return None

    def coming_month_events(self, days=30):
        today = timezone.localtime(timezone.now())
        if 'gather' in settings.INSTALLED_APPS:
            from gather.models import Event
            return Event.objects.filter(status="live").filter(location=self).exclude(end__lt=today) \
                        .exclude(start__gte=today+datetime.timedelta(days=days))
        return None

    def coming_month_bookings(self, days=30):
        today = timezone.localtime(timezone.now())
        return Booking.objects.filter(
                Q(status="confirmed") | Q(status="approved")
                ).filter(location=self).exclude(depart__lt=today).exclude(arrive__gt=today+datetime.timedelta(days=days))

        def people_today(self):
            guests = self.guests_today()
        residents = list(self.residents.all())
        active_subscriptions = Subscription.objects.active_subscriptions().filter(location=self)
        members = []
        for s in active_subscriptions:
            members.append(s.user)
        return (guests+residents+members)

    def people_in_coming_month(self):
        # pull out all bookings in the coming month
        people = []
        for r in self.coming_month_bookings():
            if r.user not in people:
                people.append(r.user)

        # add residents to the list of people in the house in the coming month.
        for r in self.residents.all():
            if r not in people:
                people.append(r)

        # add house admins
        for a in self.house_admins.all():
            if a not in people:
                people.append(a)

        # Add all the people from events too
        for e in self.coming_month_events():
            for u in e.organizers.all():
                if u not in people:
                    people.append(u)

        return people

    def guests_today(self):
        today = timezone.now()
        bookings_today = Booking.objects.filter(location=self) \
                                        .filter(Q(status="confirmed") | Q(status="approved")) \
                                        .exclude(depart__lt=today).exclude(arrive__gt=today)
        guests_today = []
        for r in bookings_today:
            if r.user not in guests_today:
                guests_today.append(r.user)
        return guests_today

    def get_menus(self):
        return LocationMenu.objects.filter(location=self)

    def tz(self):
        if self.timezone:
            return pytz.timezone(self.timezone)
        else:
            return None


class LocationNotUniqueException(Exception):
    pass


class LocationDoesNotExistException(Exception):
    pass


def get_location(location_slug):
    if location_slug:
        try:
            location = Location.objects.filter(slug=location_slug).first()
        except:
            raise LocationDoesNotExistException("The requested location does not exist: %s" % location_slug)
    else:
        if Location.objects.count() == 1:
            location = Location.objects.get(id=1)
        else:
            raise LocationNotUniqueException(
                "You did not specify a location and yet there is more than one location defined. Please specify a location."
            )
    return location


def resource_img_upload_to(instance, filename):
    ext = filename.split('.')[-1]
    # rename file to random string
    filename = "%s.%s" % (uuid.uuid4(), ext.lower())

    upload_path = "rooms/"
    upload_abs_path = os.path.join(settings.MEDIA_ROOT, upload_path)
    if not os.path.exists(upload_abs_path):
        os.makedirs(upload_abs_path)
    return os.path.join(upload_path, filename)


class RoomCalendar(calendar.HTMLCalendar):
    def __init__(self, room, location, year, month):
        super(RoomCalendar, self).__init__()
        self.year = year
        self.month = month
        self.room = room
        self.location = location
        self.today = timezone.now()
        self.setfirstweekday(calendar.SUNDAY)

    def formatday(self, day, weekday):
        # XXX warning: if there are ANY errors this method seems to just punt
        # and return None. makes it very hard to debug.
        if day == 0:
            return '<td class="noday">&nbsp;</td>'  # day outside month
        else:
            if self.today.date() == datetime.date(self.year, self.month, day):
                cssclasses = self.cssclasses[weekday] + ' today'
            else:
                cssclasses = self.cssclasses[weekday]
            the_day = datetime.date(self.year, self.month, day)
            if self.room.bookable_on(the_day):
                return '<td class="a_day available-today %s %d_%d_%d">%d</td>' % (cssclasses, the_day.year, the_day.month, the_day.day, day)
            else:
                return '<td class="a_day not-available-today %s %d_%d_%d">%d</td>' % (cssclasses, the_day.year, the_day.month, the_day.day, day)


class Resource(models.Model):
    name = models.CharField(max_length=200)
    location = models.ForeignKey(Location, related_name='resources', null=True)
    default_rate = models.DecimalField(decimal_places=2, max_digits=9)
    description = models.TextField(blank=True, null=True, help_text="Displayed on room detail page only")
    summary = models.CharField(max_length=140, help_text="Displayed on the search page. Max length 140 chars", default='')
    cancellation_policy = models.CharField(max_length=400, default="24 hours")
    residents = models.ManyToManyField(
            User, related_name="resources", blank=True,
            help_text="Residents have the ability to edit the room and its reservable data ranges. Adding multiple people " +
            "will give them all permission to edit the room. If a user removes themselves, they will no longer be able to edit the room."
            )  # a room may have many residents and a resident may have many rooms
    image = models.ImageField(upload_to=resource_img_upload_to, help_text="Images should be 500px x 325px or a 1 to 0.65 ratio ")

    def __unicode__(self):
        return self.name

    def quantity_between(self, start, end):
        total = 0
        the_day = start
        while the_day < end:
            total += self.availabilities_on(the_day)
            the_day += datetime.timedelta(1)
        return total

    def availabilities_between(self, start, end):
        avails = self.availabilities.exclude(start_date__gt=end).order_by('-start_date')
        avails_between = []
        for a in avails:
            # since we already filtered out availabilities ahead of our date
            # range, we just need to go backwards until the first avail that
            # starts on or before our start date, and then break.
            if a.start_date > start:
                avails_between.append(a)
            else:
                avails_between.append(a)
                break
        return avails_between

    def availabilities_today_forward(self):
        today = timezone.localtime(timezone.now()).date()
        all_avails = self.availabilities.all().order_by('-start_date')
        select_avails = []
        for a in all_avails:
            if a.start_date > today:
                select_avails.append(a)
            else:
                select_avails.append(a)
                # we want only the first availability that does not start in
                # the future, if it exists
                break
        return select_avails

    def has_future_availability(self):
        today = timezone.localtime(timezone.now()).date()
        # iterate backwards over time through availabilities. if there's any
        # non-zero availabilities current or future, then this resource has
        # SOME 'future' availability.
        avails = self.availabilities.all().order_by('-start_date')
        for a in avails:
            if a.start_date >= today and a.quantity > 0:
                return True
            # we only ever want to go one availability into the past.
            elif a.start_date < today:
                if a.quantity > 0:
                    return True
                else:
                    return False

    def availabilities_on(self, this_day):
        return Availability.objects.quantity_on(this_day, self)

    def bookable_on(self, this_day):
        # a resource is bookable if it has availability slots that are not already booked.
        availabilities = self.availabilities_on(this_day)
        if not availabilities:
            return False
        bookings_on_this_day = Booking.objects.confirmed_approved_on_date(this_day, self.location, resource=self)
        if len(bookings_on_this_day) < availabilities:
            return True
        else:
            return False

    def max_daily_availabilities_between(self, start, end):
        max_quantity = 0
        avails = self.availabilities.exclude(start_date__gt=end).order_by('-start_date')
        for a in avails:
            if a.quantity > max_quantity:
                max_quantity = a.quantity
            if a.start_date <= start:
                break
        return max_quantity

    def availability_calendar_html(self, month=None, year=None):
        if not (month and year):
            today = timezone.localtime(timezone.now())
            month = today.month
            year = today.year
        location = self.location
        room_cal = RoomCalendar(self, location, year, month)
        month_html = room_cal.formatmonth(year, month)
        return month_html

    def tz(self):
        assert self.location, "You can't fetch a timezone on a resource without a location"
        return self.location.tz()


class Fee(models.Model):
    description = models.CharField(max_length=100, verbose_name="Fee Name")
    percentage = models.FloatField(default=0, help_text="For example 5.2% = 0.052")
    paid_by_house = models.BooleanField(default=False)

    def __unicode__(self):
        return self.description


class BookingManager(models.Manager):

    def on_date(self, the_day, status, location):
        # return the bookings that intersect this day, of any status
        all_on_date = super(BookingManager, self).get_queryset().filter(location=location).filter(arrive__lte=the_day).filter(depart__gt=the_day)
        return all_on_date.filter(status=status)

    def confirmed_approved_on_date(self, the_day, location, resource=None):
        # return the approved or confirmed bookings that intersect this day
        approved_bookings = self.on_date(the_day, status="approved", location=location)
        confirmed_bookings = self.on_date(the_day, status="confirmed", location=location)
        if resource:
            approved_bookings = approved_bookings.filter(resource=resource)
            confirmed_bookings = confirmed_bookings.filter(resource=resource)
        return (list(approved_bookings) + list(confirmed_bookings))

    def confirmed_on_date(self, the_day, location, resource=None):
        confirmed_bookings = self.on_date(the_day, status="confirmed", location=location)
        if resource:
            confirmed_bookings = confirmed_bookings.filter(resource=resource)
        return list(confirmed_bookings)

    def confirmed_but_unpaid(self, location):
        confirmed_this_location = super(BookingManager, self).get_queryset().filter(location=location, status='confirmed').order_by('-arrive')
        unpaid_this_location = []
        for res in confirmed_this_location:
            if not res.bill.is_paid():
                unpaid_this_location.append(res)
        return unpaid_this_location


class Bill(models.Model):
    ''' there are foreign keys (many to one) pointing towards this Bill object
    from Booking, BillLineItem and Payment. Each bill can have many
    bookings, bill line items and many payments. Line items can be accessed
    with the related name bill.line_items, and payments can be accessed with
    the related name bill.payments.'''
    generated_on = models.DateTimeField(auto_now=True)
    comment = models.TextField(blank=True, null=True)

    def __unicode__(self):
        return "Bill %d" % self.id

    def non_refund_payments(self):
        return self.payments.filter(paid_amount__gt=0)

    def total_paid(self):
        payments = self.payments.all()
        if not payments:
            return 0
        paid = Decimal(0)
        for payment in payments:
            paid = paid + payment.paid_amount
        return paid

    def total_owed(self):
        return self.amount() - self.total_paid()

    def amount(self):
        # Bill amount comes from generated bill line items
        amount = 0
        for line_item in self.line_items.all():
            if not line_item.fee or not line_item.paid_by_house:
                amount = amount + line_item.amount
        return amount

    def total_owed_in_cents(self):
        # this is used to pass the information to stripe, which expects an
        # integer.
        return int(self.total_owed() * 100)

    def subtotal_amount(self):
        # incorporates any manual discounts or fees into the base amount.
        # automatic fees are calculated on top of the total value here.
        base_fees = self.subtotal_items()
        return sum([item.amount for item in base_fees])

    def subtotal_items(self):
        # items that go into the subtotal before calculating taxes and fees.
        # NOTE: will return an *ordered* list with the base resource fee first.

        # the base resource fee is not derived from a standing fee, and is not a custom fee
        base_resource_fee = self.line_items.filter(fee__isnull=True).filter(custom=False)
        # all other line items that go into the subtotal are custom fees
        addl_fees = self.line_items.filter(fee__isnull=True).filter(custom=True)
        return list(base_resource_fee) + list(addl_fees)

    def fees(self):
        # the taxes and fees on top of subtotal
        bill_fees = self.line_items.filter(fee__isnull=False)
        return list(bill_fees)

    def house_fees(self):
        # Pull the house fees from the generated bill line items
        amount = 0
        for line_item in self.line_items.all():
            if line_item.fee and line_item.paid_by_house:
                amount = amount + line_item.amount
        return amount

    def non_house_fees(self):
        # Sum up the user paid (non-house) fees from the bill line items
        amount = 0
        for line_item in self.line_items.all():
            if line_item.fee and not line_item.paid_by_house:
                amount = amount + line_item.amount
        return amount

    def to_house(self):
        return self.amount() - self.non_house_fees() - self.house_fees()

    def is_paid(self):
        return self.total_owed() <= 0

    def time_ordered_payments(self):
        return self.payments.order_by('payment_date')

    def payment_date(self):
        # Date of the last payment
        last_payment = self.payments.order_by('payment_date').reverse().first()
        if last_payment:
            return last_payment.payment_date
        else:
            return None

    def ordered_line_items(self):
        # return bill line items orderer first with the resource item, then the
        # custom items, then the fees
        resource_item = self.line_items.filter(custom=False).filter(fee=None)
        custom_items = self.line_items.filter(custom=True)
        fees = self.line_items.filter(fee__isnull=False)
        return list(resource_item) + list(custom_items) + list(fees)

    def is_booking_bill(self):
        return hasattr(self, 'bookingbill')

    def is_subscription_bill(self):
        return hasattr(self, 'subscriptionbill')


class SubscriptionManager(models.Manager):

    def inactive_subscriptions(self, target_date=None):
        ''' inactive subscriptions all have an end date and those end dates are in the past.'''
        if not target_date:
            target_date = timezone.now().date()
        end_date_exists = Q(end_date__isnull=False)
        end_date_in_past = Q(end_date__lt=target_date)
        future_start = Q(start_date__gt=target_date)
        return self.filter(future_start | (end_date_exists & end_date_in_past)).distinct()

    def active_subscriptions_between(self, start, end):
        ''' returns subscriptions that were active at any points between start
        and end dates.'''
        current = Q(start_date__lte=end)
        unending = Q(end_date__isnull=True)
        future_ending = Q(end_date__gte=start)
        return self.filter(current & (unending | future_ending)).distinct()

    def active_subscriptions(self, target_date=None):
        if not target_date:
            target_date = timezone.now().date()
        current = Q(start_date__lte=target_date)
        unending = Q(end_date__isnull=True)
        future_ending = Q(end_date__gte=target_date)
        return self.filter(current & (unending | future_ending)).distinct()

    def to_be_billed(self, date_window=90):
        subscriptions = []
        starting_point = timezone.now() - timedelta(days=date_window)
        for s in self.filter(updated__gte=starting_point):
            if s.total_periods() < self.bills.count():
                subscriptions.append(s)
        return subscriptions

    def ready_for_billing(self, location, target_date=None):
        if not target_date:
            target_date = timezone.localtime(timezone.now()).date()
        pret_a_manger = []
        active = Subscription.objects.active_subscriptions().filter(location=location)
        for s in active:
            (this_period_start, this_period_end) = s.get_period()
            if this_period_start == target_date:
                pret_a_manger.append(s)
        return pret_a_manger


class Subscription(models.Model):
    created = models.DateTimeField(auto_now_add=True)
    updated = models.DateTimeField(auto_now=True)
    created_by = models.ForeignKey(User, related_name="+")
    location = models.ForeignKey(Location)
    user = models.ForeignKey(User)
    price = models.DecimalField(decimal_places=2, max_digits=9)
    description = models.CharField(max_length=256, blank=True, null=True)
    start_date = models.DateField()
    end_date = models.DateField(blank=True, null=True)

    objects = SubscriptionManager()

    def get_period(self, target_date=None):
        ''' get period associated with a certain date. returns None if the
        subscription is not active.'''
        if not target_date:
            target_date = timezone.now().date()

        if target_date < self.start_date or (self.end_date and target_date > self.end_date):
            return (None, None)

        if target_date.day == self.start_date.day:
            period_start = target_date
        else:
            month = target_date.month
            year = target_date.year
            if target_date.day < self.start_date.day:
                if target_date.day == 1:
                    month = 12
                    year = target_date.year - 1
                else:
                    month = target_date.month - 1
            # the period starts on the start_date.day of whatever month we're
            # operating in.
            period_start = date(year, month, self.start_date.day)

        logger.debug('')
        logger.debug('in get_period(). period_start=%s' % period_start)
        logger.debug('')
        period_end = period_start + relativedelta(months=1)
        if period_end.day == period_start.day:
            period_end = period_end - timedelta(days=1)

        return (period_start, period_end)

    def get_next_period_start(self, target_date=None):
        if not target_date:
            target_date = timezone.now().date()
            # if the subscrition starts in the future then the next
            # period is when the subscription starts.
        if self.start_date > target_date:
            return self.start_date
        this_period_start, this_period_end = self.get_period(target_date=target_date)

        if this_period_end is None:
            return None

        next_period_start = this_period_end + timedelta(days=1)
        if self.end_date and next_period_start > self.end_date:
            return None

        return next_period_start

    def is_period_boundary(self, target_date=None):
        if not target_date:
            if not self.end_date:
                return False
            # we need to subtract one day from the end date since otherwise it
            # will be treated as the start of the *next* period. ugh dates.
            target_date = self.end_date - timedelta(days=1)

        period = self.get_period(target_date=target_date)
        return period and period[1] == target_date

    def total_periods(self, target_date=None):
        ''' returns total periods between subscription start date and target
        date.'''
        if not target_date:
            target_date = timezone.now().date()

        if self.start_date > target_date:
            return 0
        if self.end_date and self.end_date < target_date:
            target_date = self.end_date

        rd = relativedelta(target_date + timedelta(days=1), self.start_date)
        return rd.months + (12 * rd.years)

    def bills_between(self, start, end):
        d = start
        bills = []
        while d < end:
            b = self.get_bill_for_date(d)
            if b:
                bills.append(b)
            d = self.get_next_period_start(d)
            if not d:
                break
        return bills

    def get_bill_for_date(self, date):
        result = SubscriptionBill.objects.filter(subscription=self, period_start__lte=date, period_end__gte=date)
        logger.debug('subscription %d: get_bill_for_date %s' % (self.id, date))
        logger.debug('bill object(s):')
        logger.debug(result)
        if result.count():
            if result.count() > 1:
                logger.debug("Warning! Multiple bills found for one date. This shouldn't happen")
                raise Exception('Error: multiple bills for one date:')
            return result[0]
        else:
            return None

    def days_between(self, start, end):
        ''' return the number of days of this subscription that occur between start and end dates'''
        days = 0
        if not self.end_date:
            # set the end date to be the end date passed in so we can work with
            # a date object, but do NOT save.
            self.end_date = end
        if self.start_date >= start and self.end_date <= end:
            days = (self.end_date - self.start_date).days
        elif self.start_date <= start and self.end_date >= end:
            days = (end - start).days
        elif self.start_date < start:
            days = (self.end_date - start).days
        elif self.end_date > end:
            days = (end - self.start_date).days
        return days

    def is_active(self, target_date=None):
        if not target_date:
            target_date = timezone.now().date()
        return self.start_date <= target_date and (self.end_date is None or self.end_date >= target_date)

    def generate_bill(self, delete_old_items=True, target_date=None):
        ''' used to generate or regenerate a bill for the given target date, or
        today.  the reason old line items are generally deleted is that we want
        to make sure that a) the line item descriptions are correct, since they
        are simply strings generated from the line items themselves, and b)
        because if any fees have changed, then percentage based derivative fees
        will also change. '''

        if not target_date:
            target_date = timezone.now().date()

        period_start, period_end = self.get_period(target_date)
        if not period_start:
            return None
        logger.debug(' ')
        logger.debug('in generate_bill for target_date = %s and get_period = (%s, %s)' % (target_date, period_start, period_end))

        # a subscription's last cycle could be a pro rated one. check to see if
        # the subscription end date is before the period end; if so, change the
        # period end to be the subscription end date.
        prorated = False
        if self.end_date and self.end_date < period_end:
            prorated = True
            original_period_end = period_end
            period_end = self.end_date

        try:
            bill = SubscriptionBill.objects.get(period_start=period_start, subscription=self)
            logger.debug('Found existing bill #%d for period start %s' % (bill.id, period_start.strftime("%B %d %Y")))
            # if the bill already exists but we're updating it to be prorated,
            # we need to change the period end also.
            if prorated and bill.period_end != period_end:
                bill.period_end = period_end
                bill.save()
            # If we already have a bill and we don't want to clear out the old data
            # we can stop right here and go with the existing line items.
            if not delete_old_items:
                return list(bill.line_items)
        except Exception, e:
            logger.debug("Generating new bill item")
            bill = SubscriptionBill.objects.create(period_start=period_start, period_end=period_end)

        # Save any custom line items before clearing out the old items
        logger.debug("working with bill %d (%s)" % (bill.id, bill.period_start.strftime("%B %d %Y")))
        custom_items = list(bill.line_items.filter(custom=True))
        if delete_old_items:
            if bill.total_paid() > 0:
                logger.debug("Warning: modifying a bill with payments on it.")
            for item in bill.line_items.all():
                item.delete()

        line_items = []
        # First line item is the subscription itself.
        desc = "%s (%s to %s)" % (self.description, period_start, period_end)
        if prorated:
            period_days = Decimal((period_end - period_start).days)
            original_period_days = (original_period_end - period_start).days
            price = (period_days/original_period_days)*self.price
        else:
            price = self.price

        line_item = BillLineItem(bill=bill, description=desc, amount=price, paid_by_house=False)
        line_items.append(line_item)

        # Incorporate any custom fees or discounts. As well, track the
        # effective resource charge to be used in calculation of percentage-based
        # fees
        effective_bill_charge = price
        for item in custom_items:
            line_items.append(item)
            effective_bill_charge += item.amount  # may be negative
            logger.debug(item.amount)
        logger.debug('effective room charge after discounts: %d' % effective_bill_charge)

        # For now we are going to assume that all fees (of any kind) that are marked as "paid by house"
        # will be applied to subscriptions as well -- JLS
        for location_fee in LocationFee.objects.filter(location=self.location, fee__paid_by_house=True):
            desc = "%s (%s%c)" % (location_fee.fee.description, (location_fee.fee.percentage * 100), '%')
            amount = float(effective_bill_charge) * location_fee.fee.percentage
            logger.debug('Fee %s for %d' % (desc, amount))
            fee_line_item = BillLineItem(bill=bill, description=desc, amount=amount, paid_by_house=True, fee=location_fee.fee)
            line_items.append(fee_line_item)

        # Save this beautiful bill
        bill.save()
        for item in line_items:
            item.save()
        self.bills.add(bill)
        self.save()

        return line_items

    def generate_all_bills(self, target_date=None):
        today = timezone.now().date()

        if not target_date:
            target_date = self.start_date

        if self.end_date and self.end_date < today:
            end_date = self.end_date
        else:
            end_date = today

        period_start = target_date
        while period_start and (period_start < today) and (period_start < end_date):
            self.generate_bill(target_date=period_start)
            period_start = self.get_next_period_start(period_start)

    def last_paid(self, include_partial=False):
        ''' returns the end date of the last period with payments, unless no
        bills have been paid in which case it returns the start date of the
        first period.

        If include_partial=True we will count partially paid bills as "paid"
        '''
        bills = self.bills.order_by('period_start').reverse()
        # go backwards in time through the bills
        if not bills:
            return None
        for b in bills:
            try:
                (paid_until_start, paid_until_end) = self.get_period(target_date=b.period_end)
            except:
                print "didn't like date"
                print b.period_end
            if b.is_paid() or (include_partial and b.total_paid() > 0):
                return paid_until_end
        return b.period_start

    def delete_unpaid_bills(self):
        for bill in self.bills.all():
            if bill.total_paid() == 0:
                bill.delete()

    def has_unpaid_bills(self):
        for bill in self.bills.all():
            if not bill.is_paid():
                return True
        return False

    def update_for_end_date(self, new_end_date):
        ''' deletes and regenerates bills after a change in end date'''
        self.end_date = new_end_date
        self.save()

        # if the new end date is not on a period boundary, the final bill needs
        # to be pro-rated, so we need to regenerate it.
        today = timezone.localtime(timezone.now()).date()
        period_start, period_end = self.get_period(today)

        # delete unpaid bills will skip any bills with payments on them.
        self.delete_unpaid_bills()

        # in general there are SO MANY edge cases about when to regenerate
        # bills, that we just regenerate them in all cases.
        self.generate_all_bills()

    def expected_num_bills(self):
        today = timezone.localtime(timezone.now()).date()
        period_start = self.start_date
        num_expected = 0
        while period_start and (period_start < today) and (period_start < self.end_date):
            num_expected += 1
            period_start = self.get_next_period_start(period_start)
        return num_expected


class SubscriptionBill(Bill):
    period_start = models.DateField()
    period_end = models.DateField()
    subscription = models.ForeignKey(Subscription, related_name="bills", null=True)

    class Meta:
        ordering = ["-period_start"]

    def days_between(self, start, end):
        ''' return the number of days of this bill that occur between start and
        end dates'''
        days = 0
        if not self.period_end:
            # set the end date to be the end date passed in so we can work with
            # a date object, but do NOT save.
            self.period_end = end
        if self.period_start >= start and self.period_end <= end:
            days = (self.period_end - self.period_start).days
        elif self.period_start <= start and self.period_end >= end:
            days = (end - start).days
        elif self.period_start < start:
            days = (self.period_end - start).days
        elif self.period_end > end:
            days = (end - self.period_start).days
        return days


class BookingBill(Bill):
    pass


class Booking(models.Model):

    class ResActionError(Exception):
        def __init__(self, value):
            self.value = value

        def __str__(self):
            return repr(self.value)

    PENDING = 'pending'
    APPROVED = 'approved'
    CONFIRMED = 'confirmed'
    HOUSE_DECLINED = 'house declined'
    USER_DECLINED = 'user declined'
    CANCELED = 'canceled'

    BOOKING_STATUSES = (
            (PENDING, 'Pending'),
            (APPROVED, 'Approved'),
            (CONFIRMED, 'Confirmed'),
            (HOUSE_DECLINED, 'House Declined'),
            (USER_DECLINED, 'User Declined'),
            (CANCELED, 'Canceled'),
        )

    location = models.ForeignKey(Location, related_name='bookings', null=True)
    created = models.DateTimeField(auto_now_add=True)
    updated = models.DateTimeField(auto_now=True)
    status = models.CharField(max_length=200, choices=BOOKING_STATUSES, default=PENDING, blank=True)
    user = models.ForeignKey(User, related_name='bookings')
    arrive = models.DateField(verbose_name='Arrival Date')
    depart = models.DateField(verbose_name='Departure Date')
    arrival_time = models.CharField(help_text='Optional, if known', max_length=200, blank=True, null=True)
    resource = models.ForeignKey(Resource, null=True)
    tags = models.CharField(max_length=200, help_text='What are 2 or 3 tags that characterize this trip?', blank=True, null=True)
    purpose = models.TextField(verbose_name='Tell us a bit about the reason for your trip/stay')
    comments = models.TextField(blank=True, null=True, verbose_name='Any additional comments. (Optional)')
    last_msg = models.DateTimeField(blank=True, null=True)
    rate = models.DecimalField(max_digits=9, decimal_places=2, null=True, blank=True, help_text="Uses the default rate unless otherwise specified.")
<<<<<<< HEAD
    uuid = models.UUIDField(default=uuid.uuid4, editable=False)  # the blank and null = True are artifacts of the migration JKS
    bill = models.OneToOneField(ReservationBill, null=True, related_name="reservation")
=======
    uuid = UUIDField(auto=True, blank=True, null=True)  # the blank and null = True are artifacts of the migration JKS
    bill = models.OneToOneField(BookingBill, null=True, related_name="booking")
>>>>>>> 719266dc
    suppressed_fees = models.ManyToManyField(Fee, blank=True)

    objects = BookingManager()

    @models.permalink
    def get_absolute_url(self):
        return ('core.views.unsorted.BookingDetail', [str(self.location.slug), str(self.id)])

    def generate_bill(self, delete_old_items=True, save=True, reset_suppressed=False):
        # during the booking process, we simulate a booking to generate
        # a bill and show the user what the booking would cost. in this
        # case, the booking object will not yet have a bill because it has
        # not been saved.
        booking_bill = None
        if not self.bill and save:
            self.bill = BookingBill.objects.create()
        if self.bill:
            booking_bill = self.bill

        # impt! save the custom items first or they'll be blown away when the
        # bill is regenerated.
        custom_items = []
        if booking_bill:
            custom_items = list(booking_bill.line_items.filter(custom=True))
            if delete_old_items:
                for item in booking_bill.line_items.all():
                    item.delete()

        line_items = []

        # The first line item is for the resource charge
        resource_charge_desc = "%s (%d * $%s)" % (self.resource.name, self.total_nights(), self.get_rate())
        resource_charge = self.base_value()
        resource_line_item = BillLineItem(bill=booking_bill, description=resource_charge_desc, amount=resource_charge, paid_by_house=False)
        line_items.append(resource_line_item)

        # Incorporate any custom fees or discounts
        effective_resource_charge = resource_charge
        for item in custom_items:
            line_items.append(item)
            effective_resource_charge += item.amount  # may be negative

        # A line item for every fee that applies to this location
        if reset_suppressed:
            self.suppressed_fees.clear()
        for location_fee in LocationFee.objects.filter(location=self.location):
            # print location_fee.fee.description
            # print location_fee.fee not in self.suppressed_fees.all()
            if location_fee.fee not in self.suppressed_fees.all():
                desc = "%s (%s%c)" % (location_fee.fee.description, (location_fee.fee.percentage * 100), '%')
                amount = float(effective_resource_charge) * location_fee.fee.percentage
                fee_line_item = BillLineItem(
                    bill=booking_bill, description=desc, amount=amount,
                    paid_by_house=location_fee.fee.paid_by_house, fee=location_fee.fee
                )
                line_items.append(fee_line_item)

        # Optionally save the line items to the database
        if save:
            booking_bill.save()
            for item in line_items:
                item.save()

        return line_items

    def serialize(self, include_bill=True):
        if not self.id:
            self.id = -1

        res_info = {
                'arrive': {'year': self.arrive.year, 'month': self.arrive.month, 'day': self.arrive.day},
                'depart': {'year': self.depart.year, 'month': self.depart.month, 'day': self.depart.day},
                'location': {'id': self.location.id, 'short_description': self.location.short_description, 'slug': self.location.slug},
                'resource': {
                    'id': self.resource.id, 'name': self.resource.name, 'description': self.resource.description,
                    'cancellation_policy': self.resource.cancellation_policy
                },
                'purpose': self.purpose,
                'arrival_time': self.arrival_time,
                'comments': self.comments,
            }

        # Now serialize the bill
        if include_bill:
            if self.bill:
                bill_line_items = self.bill.ordered_line_items()
                amount = self.bill.amount()
                total_owed = self.bill.total_owed()
            else:
                bill_line_items = self.generate_bill(delete_old_items=False, save=False)
                amount = Decimal(0.0)
                for item in bill_line_items:
                    if not item.paid_by_house:
                        amount = Decimal(amount) + Decimal(item.amount)
                total_owed = amount

            bill_info = {
                'amount': format(amount, '.2f'),
                'total_owed': format(total_owed, '.2f'),
                'ordered_line_items': [],
            }
            for item in bill_line_items:
                line_item = {
                    'paid_by_house': item.paid_by_house,
                    'description': item.description,
                    'amount': format(item.amount, '.2f'),
                }
                bill_info['ordered_line_items'].append(line_item)
            res_info['bill'] = bill_info

        return res_info

    def __unicode__(self):
        if self.id:
            return "booking (id = %d)" % self.id
        return "booking (unsaved)"

    def suppress_fee(self, line_item):
        print 'suppressing fee'
        print line_item.fee
        self.suppressed_fees.add(line_item.fee)
        self.save()

    def total_nights(self):
        return (self.depart - self.arrive).days
    total_nights.short_description = "Nights"

    def default_rate(self):
        # default_rate always returns the default rate regardless of comps or
        # custom rates.
        return self.resource.default_rate

    def get_rate(self):
        if self.rate is None:
            return self.default_rate()
        return self.rate

    def base_value(self):
        # value of the booking, regardless of what has been paid
        # get_rate checks for comps and custom rates.
        return self.total_nights() * self.get_rate()

    def calc_non_house_fees(self):
        # Calculate the amount of fees not paid by the house
        resource_charge = self.base_value()
        amount = 0.0
        for location_fee in LocationFee.objects.filter(location=self.location):
            if not location_fee.fee.paid_by_house:
                amount = amount + (resource_charge * location_fee.fee.percentage)
        return amount

    def calc_house_fees(self):
        # Calculate the amount of fees the house owes
        resource_charge = self.base_value()
        amount = 0.0
        for location_fee in LocationFee.objects.filter(location=self.location):
            if location_fee.fee.paid_by_house:
                amount = amount + (resource_charge * location_fee.fee.percentage)
        return amount

    def calc_bill_amount(self):
        total = 0
        for item in self.generate_bill(delete_old_items=False, save=False):
            if not item.paid_by_house:
                total = total + item.amount
        return total

    def to_house(self):
        return self.base_value() - self.bill.house_fees()

    def set_rate(self, rate):
        if rate is None:
            rate = 0
        self.rate = Decimal(rate)
        self.save()
        self.generate_bill()

    def reset_rate(self):
        self.set_rate(self.resource.default_rate)

    def mark_last_msg(self):
        self.last_msg = datetime.datetime.now()
        self.save()

    def pending(self):
        self.status = Booking.PENDING
        self.save()

    def approve(self):
        self.status = Booking.APPROVED
        self.save()

    def confirm(self):
        self.status = Booking.CONFIRMED
        self.save()

    def cancel(self):
        # cancel this booking.
        # JKS note: we *don't* delete the bill here, because if there was a
        # refund, we want to keep it around to know how much to refund from the
        # associated fees.
        self.status = Booking.CANCELED
        self.save()

    def comp(self):
        self.set_rate(0)

    def is_paid(self):
        return self.bill.total_owed() <= 0

    def is_comped(self):
        return self.rate == 0

    def is_pending(self):
        return self.status == Booking.PENDING

    def is_approved(self):
        return self.status == Booking.APPROVED

    def is_confirmed(self):
        return self.status == Booking.CONFIRMED

    def is_canceled(self):
        return self.status == Booking.CANCELED

    def payments(self):
        return self.bill.payments.all()

    def non_refund_payments(self):
        return self.bill.payments.filter(paid_amount__gt=0)

    def nights_between(self, start, end):
        ''' return the number of nights of this booking that occur between start and end '''
        nights = 0
        if self.arrive >= start and self.depart <= end:
            nights = (self.depart - self.arrive).days
        elif self.arrive <= start and self.depart >= end:
            nights = (end - start).days
        elif self.arrive < start:
            nights = (self.depart - start).days
        elif self.depart > end:
            nights = (end - self.arrive).days
        return nights


@receiver(pre_save, sender=Booking)
def booking_create_bill(sender, instance, **kwargs):
    # create a new bill object if the booking does not already have one.
    if not instance.bill:
        bill = BookingBill.objects.create()
        instance.bill = bill


class PaymentManager(models.Manager):
    def booking_payments_by_location(self, location):
        booking_payments = Payment.objects.filter(bill__in=BookingBill.objects.filter(booking__location=location))
        return booking_payments

    def subscription_payments_by_location(self, location):
        subscription_payments = Payment.objects.filter(bill__in=SubscriptionBill.objects.filter(subscription__location=location))
        return subscription_payments

    def booking_payments_by_resource(self, resource):
        booking_payments = Payment.objects.filter(bill__in=BookingBill.objects.filter(booking__resource=resource))
        return booking_payments


class Payment(models.Model):
    bill = models.ForeignKey(Bill, related_name="payments", null=True)
    user = models.ForeignKey(User, related_name="payments", null=True)
    payment_date = models.DateTimeField(auto_now_add=True)
    payment_service = models.CharField(max_length=200, blank=True, null=True, help_text="e.g., Stripe, Paypal, Dwolla, etc. May be empty")
    payment_method = models.CharField(max_length=200, blank=True, null=True, help_text="e.g., Visa, cash, bank transfer")
    paid_amount = models.DecimalField(max_digits=7, decimal_places=2, default=0)
    transaction_id = models.CharField(max_length=200, null=True, blank=True)
    last4 = models.IntegerField(null=True, blank=True)

    objects = PaymentManager()

    def __unicode__(self):
        return "%s: %s - $%s" % (str(self.payment_date)[:16], self.user, self.paid_amount)

    def to_house(self):
        return self.paid_amount - self.non_house_fees() - self.house_fees()

    def is_refund(self):
        return self.paid_amount < 0

    def refund_payments(self):
        payments = Payment.objects.filter(transaction_id=self.transaction_id)
        refunds = []
        for p in payments:
            if p.is_refund():
                refunds.append(p)
        print refunds
        return refunds

    def net_paid(self):
        # manual/cash transactions will not have a transaction id. this feels a
        # bit fragile but probably the best we can do with this data structure?
        if self.transaction_id == "Manual":
            return self.paid_amount
        payments = Payment.objects.filter(transaction_id=self.transaction_id)
        balance = 0
        for p in payments:
            balance += p.paid_amount
        return balance

    def is_fully_refunded(self):
        balance = self.net_paid()
        if balance > 0:
            return False
        return True

    def non_house_fees(self):
        ''' returns the absolute amount of the user paid (non-house) fee(s) '''
        # takes the appropriate bill line items and applies them proportionately to the payment.
        fee_line_items_not_paid_by_house = self.bill.line_items.filter(fee__isnull=False).filter(paid_by_house=False)
        subtotal = self.bill.subtotal_amount()
        non_house_fee_on_payment = Decimal(0.0)
        # this payment may or may not represent the entire bill amount. we need
        # to know what fraction of the total bill amount it was so that we can
        # apply the fees proportionately to the payment amount. note: in many
        # cases, the fraction will be 1.

        if self.bill.amount() == 0:
            fraction = 0
        else:
            fraction = self.paid_amount/self.bill.amount()

        fractional_base_amount = subtotal * fraction
        for line_item in fee_line_items_not_paid_by_house:
                # JKS important! this assumes that the line item value accurately
                # reflects the fee percentage. this should be true, but technically
                # could be edited in the admin page to be anything. do we want to
                # enforce this?
            non_house_fee_on_payment += fractional_base_amount * Decimal(line_item.fee.percentage)

        return non_house_fee_on_payment

    def house_fees(self):
        # takes the appropriate bill line items and applies them proportionately to the payment.
        fee_line_items_paid_by_house = self.bill.line_items.filter(paid_by_house=True)
        subtotal = self.bill.subtotal_amount()
        house_fee_on_payment = Decimal(0.0)
        # this payment may or may not represent the entire bill amount. we need
        # to know what fraction of the total bill amount it was so that we can
        # apply the fees proportionately to the payment amount. note: in many
        # cases, the fraction will be 1.
        if self.bill.amount() == 0:
            fraction = 0
        else:
            fraction = self.paid_amount/self.bill.amount()
        fractional_base_amount = subtotal * fraction
        for line_item in fee_line_items_paid_by_house:
            # JKS important! this assumes that the line item value accurately
            # reflects the fee percentage. this should be true, but technically
            # could be edited in the admin page to be anything. do we want to
            # enforce this?
            house_fee_on_payment += fractional_base_amount * Decimal(line_item.fee.percentage)
        return house_fee_on_payment


def profile_img_upload_to(instance, filename):
    ext = filename.split('.')[-1]
    # rename file to random string
    filename = "%s.%s" % (uuid.uuid4(), ext.lower())

    upload_path = "avatars/%s/" % instance.user.username
    upload_abs_path = os.path.join(settings.MEDIA_ROOT, upload_path)
    if not os.path.exists(upload_abs_path):
        os.makedirs(upload_abs_path)
    return os.path.join(upload_path, filename)


class UserProfile(models.Model):
    IMG_SIZE = (300, 300)
    IMG_THUMB_SIZE = (150, 150)

    # User model fields: username, first_name, last_name, email,
    # password, is_staff, is_active, is_superuser, last_login, date_joined,
    user = models.OneToOneField(User)
    updated = models.DateTimeField(auto_now=True)
    image = models.ImageField(upload_to=profile_img_upload_to, help_text="Image should have square dimensions.")
    image_thumb = models.ImageField(upload_to="avatars/%Y/%m/%d/", blank=True, null=True)
    bio = models.TextField("About you", blank=True, null=True)
    links = models.TextField(help_text="Comma-separated", blank=True, null=True)
    phone = models.CharField(
        "Phone Number", max_length=20, blank=True, null=True,
        help_text="Optional. Most locations operate primarily by email, but a phone number can be helpful for last " +
                  "minute coordination and the unexpected."
    )

    projects = models.TextField(verbose_name='Current Projects', help_text='Describe one or more projects you are currently working on')
    sharing = models.TextField(help_text="Is there anything you'd be interested in learning or sharing during your stay?")
    discussion = models.TextField(
        help_text="We like discussing thorny issues with each other. What's a question that's been on your mind lately " +
                  "that you don't know the answer to?"
    )
    referral = models.CharField(max_length=200, help_text='How did you hear about us? (Give a name if possible!)')
    city = models.CharField(max_length=200, verbose_name="City", help_text="In what city are you primarily based?")
    # currently used to store the stripe customer id but could be used for
    # other payment platforms in the future
    customer_id = models.CharField(max_length=200, blank=True, null=True)
    # JKS TODO between last4 and the customer_id, payment methods should really be their own model.
    last4 = models.IntegerField(null=True, blank=True, help_text="Last 4 digits of the user's card on file, if any")

    def __unicode__(self):
        return (self.user.__unicode__())

User.profile = property(lambda u: UserProfile.objects.get_or_create(user=u)[0])

User._meta.ordering = ['username']


@receiver(pre_save, sender=UserProfile)
def size_images(sender, instance, **kwargs):
    try:
        obj = UserProfile.objects.get(pk=instance.pk)
    except UserProfile.DoesNotExist:
        obj = None

    # if this is the default avatar, reuse it for the thumbnail (lazy, but only
    # for backwards compatibility for those who created accounts before images
    # were required)
    if instance.image.name == "avatars/default.jpg":
        instance.image_thumb = "avatars/default.thumb.jpg"

    elif instance.image and (obj is None or obj.image != instance.image or obj.image_thumb is None):
        im = Image.open(instance.image)

        img_upload_path_rel = profile_img_upload_to(instance, instance.image.name)
        main_img_full_path = os.path.join(settings.MEDIA_ROOT, img_upload_path_rel)

        # JKS even though we scaled the image on upload, we re *size* it here,
        # as well as save the thumbnail. probably it would be better if we
        # saved the original AND the resized versions...?

        # resize returns a copy. resize() forces the dimensions of the image
        # to match SIZE specified, squeezing the image if necessary along one
        # dimension.
        main_img = im.resize(UserProfile.IMG_SIZE, Image.ANTIALIAS)
        main_img.save(main_img_full_path)
        # the image field is a link to the path where the image is stored
        instance.image = img_upload_path_rel
        print 'updating instance.image to be a relative path...'
        print instance.image
        # now resize this to generate the smaller thumbnail
        thumb_img = im.resize(UserProfile.IMG_THUMB_SIZE, Image.ANTIALIAS)
        thumb_full_path = os.path.splitext(main_img_full_path)[0] + ".thumb" + os.path.splitext(main_img_full_path)[1]
        thumb_img.save(thumb_full_path)
        # the ImageFileField needs the path info relative to the media
        # directory
        # XXX Q: does this save the file twice? once by PIL and another time
        # reading it in and saving it to the same place when the model saves?
        thumb_rel_path = os.path.join(os.path.split(img_upload_path_rel)[0], os.path.basename(thumb_full_path))
        instance.image_thumb = thumb_rel_path

        # now delete any old images
        if obj and obj.image and obj.image.name != "avatars/default.jpg":
            default_storage.delete(obj.image.path)

        if obj and obj.image_thumb and obj.image_thumb.name != "avatars/default.thumb.jpg":
            default_storage.delete(obj.image_thumb.path)


class EmailTemplate(models.Model):
    ''' Templates for the typical emails sent by administrators of the system.
    The from-address is usually set from the location settings,
    and the recipients are determined by the action and booking in question. '''

    SUBJECT_PREFIX = settings.EMAIL_SUBJECT_PREFIX
    FROM_ADDRESS = settings.DEFAULT_FROM_EMAIL

    context_options = (
        ('booking', 'Booking'),
        ('subscription', 'Subscription')
    )

    body = models.TextField(verbose_name="The body of the email")
    subject = models.CharField(max_length=200, verbose_name="Default Subject Line")
    name = models.CharField(max_length=200, verbose_name="Template Name")
    creator = models.ForeignKey(User)
    shared = models.BooleanField(default=False)
    context = models.CharField(max_length=32, choices=context_options, blank=False, null=False)

    def __unicode__(self):
        return self.name


class LocationEmailTemplate(models.Model):
    ''' Location Template overrides for system generated emails '''

    ADMIN_DAILY = 'admin_daily_update'
    GUEST_DAILY = 'guest_daily_update'
    INVOICE = 'invoice'
    RECEIPT = 'receipt'
    SUBSCRIPTION_RECEIPT = 'subscription_receipt'
    NEW_BOOKING = 'newbooking'
    WELCOME = 'pre_arrival_welcome'
    DEPARTURE = 'departure'

    KEYS = (
            (ADMIN_DAILY, 'Admin Daily Update'),
            (GUEST_DAILY, 'Guest Daily Update'),
            (INVOICE, 'Invoice'),
            (RECEIPT, 'Booking Receipt'),
            (SUBSCRIPTION_RECEIPT, 'Subscription Receipt'),
            (NEW_BOOKING, 'New Booking'),
            (WELCOME, 'Pre-Arrival Welcome'),
            (DEPARTURE, 'Departure'),
        )

    location = models.ForeignKey(Location)
    key = models.CharField(max_length=32, choices=KEYS)
    text_body = models.TextField(verbose_name="The text body of the email")
    html_body = models.TextField(blank=True, null=True, verbose_name="The html body of the email")


class LocationFee(models.Model):
    location = models.ForeignKey(Location)
    fee = models.ForeignKey(Fee)

    def __unicode__(self):
        return '%s: %s' % (self.location, self.fee)


class BillLineItem(models.Model):
    bill = models.ForeignKey(Bill, related_name="line_items", null=True)
    # the fee that this line item was based on, if any (line items are also
    # generated for the base resource rate, which doesn't have an associated fee)
    fee = models.ForeignKey(Fee, null=True)
    description = models.CharField(max_length=200)
    # the actual amount of this line item (if this is a line item derived from
    # a fee, generally it will be the fee amount but, technically, not
    # necessarily)
    amount = models.DecimalField(max_digits=7, decimal_places=2, default=0)
    paid_by_house = models.BooleanField(default=True)
    custom = models.BooleanField(default=False)

    def __unicode__(self):
        return self.description


class LocationMenu(models.Model):
    location = models.ForeignKey(Location)
    name = models.CharField(
        max_length=15,
        help_text="A short title for your menu. Note: If there is only one page in the menu, it will be used as a " +
                  "top level nav item, and the menu name will not be used."
    )

    def page_count(self):
        return len(self.pages.all())

    def __unicode__(self):
        return self.name


class LocationFlatPage(models.Model):
    menu = models.ForeignKey(
        LocationMenu, related_name="pages",
        help_text="Note: If there is only one page in the menu, it will be used as a top level nav item, and the menu name will not be used."
    )
    flatpage = models.OneToOneField(FlatPage)

    def slug(self):
        url = self.flatpage.url
        u_split = url.split('/')
        if len(u_split) > 3:
            return u_split[3]
        return None

    def title(self):
        return self.flatpage.title

    def content(self):
        return self.flatpage.content

    def __unicode__(self):
        return self.flatpage.title


class UserNote(models.Model):
    created = models.DateTimeField(auto_now_add=True)
    created_by = models.ForeignKey(User, null=True)
    user = models.ForeignKey(User, blank=False, null=False, related_name="user_notes")
    note = models.TextField(blank=True, null=True)

    def __str__(self):
        return '%s - %s: %s' % (self.created.date(), self.user.username, self.note)


class BookingNote(models.Model):
    created = models.DateTimeField(auto_now_add=True)
    created_by = models.ForeignKey(User, null=True)
    booking = models.ForeignKey(Booking, blank=False, null=False, related_name="booking_notes")
    note = models.TextField(blank=True, null=True)

    def __str__(self):
        return '%s - %d: %s' % (self.created.date(), self.booking.id, self.note)


class SubscriptionNote(models.Model):
    created = models.DateTimeField(auto_now_add=True)
    created_by = models.ForeignKey(User, null=True)
    subscription = models.ForeignKey(Subscription, blank=False, null=False, related_name="communitysubscription_notes")
    note = models.TextField(blank=True, null=True)

    def __str__(self):
        return '%s - %d: %s' % (self.created.date(), self.subscription.id, self.note)


class BaseImage(models.Model):
    original = models.ImageField(upload_to=resource_img_upload_to, blank=True, null=True)
    large = models.ImageField(upload_to=resource_img_upload_to, blank=True, null=True)
    med = models.ImageField(upload_to=resource_img_upload_to, blank=True, null=True)
    thumb = models.ImageField(upload_to=resource_img_upload_to, blank=True, null=True)
    caption = models.CharField(max_length=200, blank=True, null=True)


class RoomImage(BaseImage):
    resource = models.ForeignKey(Resource)


class LocationImage(BaseImage):
    location = models.ForeignKey(Location)


class AvailabilityManager(models.Manager):
    def quantity_on(self, date, resource):
        latest_change = self.get_queryset().filter(resource=resource).filter(start_date__lte=date).order_by('-start_date').first()
        if latest_change:
            return latest_change.quantity
        else:
            return 0


class Availability(models.Model):
    created = models.DateTimeField(auto_now_add=True)
    resource = models.ForeignKey(Resource, related_name="availabilities")
    start_date = models.DateField()
    quantity = models.IntegerField()
    objects = AvailabilityManager()

    class Meta:
        verbose_name_plural = 'Availabilities'
        unique_together = ('start_date', 'resource',)<|MERGE_RESOLUTION|>--- conflicted
+++ resolved
@@ -1013,13 +1013,8 @@
     comments = models.TextField(blank=True, null=True, verbose_name='Any additional comments. (Optional)')
     last_msg = models.DateTimeField(blank=True, null=True)
     rate = models.DecimalField(max_digits=9, decimal_places=2, null=True, blank=True, help_text="Uses the default rate unless otherwise specified.")
-<<<<<<< HEAD
     uuid = models.UUIDField(default=uuid.uuid4, editable=False)  # the blank and null = True are artifacts of the migration JKS
-    bill = models.OneToOneField(ReservationBill, null=True, related_name="reservation")
-=======
-    uuid = UUIDField(auto=True, blank=True, null=True)  # the blank and null = True are artifacts of the migration JKS
     bill = models.OneToOneField(BookingBill, null=True, related_name="booking")
->>>>>>> 719266dc
     suppressed_fees = models.ManyToManyField(Fee, blank=True)
 
     objects = BookingManager()
