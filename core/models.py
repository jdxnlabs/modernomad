--- conflicted
+++ resolved
@@ -549,17 +549,11 @@
 
 	def payment_date(self):
 		# Date of the last payment
-<<<<<<< HEAD
-		payment = Payment.objects.filter(reservation=self).order_by('payment_date').reverse()[0]
-		if payment:
-			return payment.payment_date
-=======
 		payments = Payment.objects.filter(reservation=self).order_by('payment_date').reverse()
 		if payments:
 			payment = payments[0]
 			if payment:
 				return payment.payment_date
->>>>>>> 8e19b819
 
 	def bill_line_items(self):
 		return BillLineItem.objects.filter(reservation=self)
