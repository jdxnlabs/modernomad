from django.contrib.auth.models import User
from django.contrib.sites.models import Site
from django.contrib.auth import login, authenticate, logout
from django.contrib.auth.decorators import login_required
from django.contrib.auth.signals import user_logged_in
from django.shortcuts import render
from django.db import transaction
from PIL import Image
from django.http import HttpResponse, HttpResponseRedirect
from django.template import RequestContext
from core.forms import ReservationForm, AdminReservationForm, UserProfileForm, SubscriptionEmailTemplateForm, ReservationEmailTemplateForm, PaymentForm, AdminSubscriptionForm
from core.forms import LocationSettingsForm, LocationUsersForm, LocationContentForm, LocationPageForm, LocationMenuForm, LocationRoomForm, LocationReservableForm
from django.core import urlresolvers
from django.contrib import messages
from django.conf import settings
from core.decorators import house_admin_required, resident_or_admin_required
from django.db.models import Q
from core.models import *
from core.tasks import guest_welcome
from core import payment_gateway
import uuid, base64, os
from django.core.files import File
from django.core.mail import EmailMultiAlternatives
from django.utils import timezone
from gather.tasks import published_events_today_local, events_pending
from gather.models import Event
from django.utils.safestring import SafeString
from django.utils.safestring import mark_safe
from datetime import date, timedelta
from dateutil.relativedelta import relativedelta
import time
import json, datetime, stripe
from django.http import JsonResponse
from reservation_calendar import GuestCalendar
from emails import send_reservation_receipt, send_subscription_receipt, new_reservation_notify, updated_reservation_notify, send_from_location_address, admin_new_subscription_notify, subscription_note_notify
from django.core.urlresolvers import reverse
from core.models import get_location
from django.shortcuts import get_object_or_404
from django.template.loader import get_template
from django.template import Context
from django.core.serializers.json import DateTimeAwareJSONEncoder
import logging
from django.views.decorators.csrf import csrf_exempt
import csv
from django.http import Http404

logger = logging.getLogger(__name__)

def location(request, location_slug):
	try:
		location = Location.objects.get(slug=location_slug)
		print location.get_members()
		print '--'
		print request.user

		if location.visibility == 'public' or location.visibility == 'link':
			has_permission = True
		elif request.user in location.get_members():
			has_permission = True
		else:
			has_permission = False

		if not has_permission:
			raise Location.DoesNotExist

	except Location.DoesNotExist:
		raise Http404("The location does not exist or you do not have permission to view it")

	return render(request, "landing.html", {'location': location})

def guest_rooms(request, location_slug):
	location = get_object_or_404(Location, slug=location_slug)
	rooms = location.guest_rooms()
	return render(request, "location_rooms.html", {'rooms': rooms, 'location': location})

def view_room(request, location_slug, room_id):
	location = get_object_or_404(Location, slug=location_slug)
	room = get_object_or_404(Room, id=room_id)
	today = timezone.localtime(timezone.now())
	month = request.GET.get("month")
	year = request.GET.get("year")
	start, end, next_month, prev_month, month, year = get_calendar_dates(month, year)
	return render(request, "room.html", {'room': room, 'location': location, "next_month": next_month, "prev_month": prev_month})

def community(request, location_slug):
	location = get_object_or_404(Location, slug=location_slug)
	residents = location.residents.all()
	return render(request, "location_community.html", {'residents': residents, 'location': location})

def team(request, location_slug):
	location = get_object_or_404(Location, slug=location_slug)
	team = location.house_admins.all()
	return render(request, "location_team.html", {'team': team, 'location': location})

def guests(request, location_slug):
	location = get_object_or_404(Location, slug=location_slug)
	guests_today = location.guests_today()
	return render(request, "location_guests.html", {'guests': guests_today, 'location': location})

def projects(request, location_slug):
	pass

def get_calendar_dates(month, year):
	if month:
		month = int(month)
	else:
		month = datetime.date.today().month
	if year:
		year = int(year)
	else:
		year = datetime.date.today().year

	# start date is first day of the month
	start = datetime.date(year,month,1)
	# calculate end date by subtracting one day from the start of the next
	# month (saves us from having to reference how many days that month has)
	next_month = (month+1) % 12
	if next_month == 0: next_month = 12
	if next_month < month:
		next_months_year = year + 1
	else: next_months_year = year
	end = datetime.date(next_months_year, next_month, 1)
	next_month = end # for clarity

	# also calculate the previous month for reference in the template
	prev_month = (month-1) % 12
	if prev_month == 0: prev_month = 12
	if prev_month > month:
		prev_months_year = year - 1
	else: prev_months_year = year
	prev_month = datetime.date(prev_months_year, prev_month, 1)

	# returns datetime objects (start, end, next_month, prev_month) and ints (month, year)
	return start, end, next_month, prev_month, month, year

def today(request, location_slug):
	location = get_object_or_404(Location, slug=location_slug)
	# get all the reservations that intersect today (including those departing
	# and arriving today)
	today = timezone.now()
	reservations_today = Reservation.objects.filter(Q(status="confirmed") | Q(status="approved")).exclude(depart__lt=today).exclude(arrive__gt=today)
	guests_today = []
	for r in reservations_today:
		guests_today.append(r.user)
	residents = location.residents.all()
	people_today = guests_today + list(residents)

	events_today = published_events_today_local(location)
	return render(request, "today.html", {'people_today': people_today, 'events_today': events_today})

def room_occupancy_month(room, month, year):
	print room, month, year
	start, end, next_month, prev_month, month, year = get_calendar_dates(month, year)

	# note the day parameter is meaningless
	report_date = datetime.date(year, month, 1)
	reservations = Reservation.objects.filter(room=room).filter(status="confirmed").exclude(depart__lt=start).exclude(arrive__gt=end)

	# payments *received* this month for this room
	payments_for_room = Payment.objects.reservation_payments_by_room(room).filter(payment_date__gte=start).filter(payment_date__lte=end)
	payments_cash = 0
	for p in payments_for_room:
		payments_cash += p.paid_amount

	nights_available = 0
	nights_occupied = 0
	payments_accrual = 0
	outstanding_value = 0
	partial_paid_reservations = []
	total_comped_nights = 0
	total_comped_value = 0


	# not calculating:
	# payments this month for previous months
	# payments for this month FROM past months (except inasmuch as its captured in the payments_accrual)

	# iterate over the reservables to calculate how many nights the room was
	# actually available.
	room_reservables = room.reservables.all()
	for reservable in room_reservables:
		if not reservable.end_date:
			# XXX account for reservables without end date by temporarily
			# setting the end date to be the end of the month.  IMPT: do
			# NOT save this. it's a temporary hack so that we can work with
			# end dates.
			reservable.end_date = end

		if reservable.end_date < start or reservable.start_date > end:
			# no reservable dates in this month
			continue
		if reservable.start_date < start:
			start_reservable = start
		else:
			start_reservable = reservable.start_date
		if reservable.end_date > end:
			end_reservable = end
		else:
			end_reservable = reservable.end_date
		nights_available += (end_reservable - start_reservable).days
	if room.shared:
		nights_available *= room.beds

	# cash for room this month

	# occupancy for room this month
	for r in reservations:
		comp = False
		partial_payment = False
		total_owed = 0.0

		# in case this reservation crossed a month boundary, first calculate
		# nights of this reservation that took place this month
		if r.arrive >=start and r.depart <= end:
			nights_this_month = (r.depart - r.arrive).days
		elif r.arrive <=start and r.depart >= end:
			nights_this_month = (end - start).days
		elif r.arrive < start:
			nights_this_month = (r.depart - start).days
		elif r.depart > end:
			nights_this_month = (end - r.arrive).days

		# if it's the first of the month and the person left on the 1st, then
		# that's actually 0 days this month which we don't need to include.
		if nights_this_month == 0:
			continue

		nights_occupied += nights_this_month

		# XXX Note! get_rate() returns the base rate, but does not incorporate
		# any discounts. so we use subtotal_amount here.
		rate = r.bill.subtotal_amount()/r.total_nights()

		if r.is_comped():
			total_comped_nights += nights_this_month
			total_comped_value += nights_this_month*r.default_rate()
			comp = True
			unpaid = False
		else:
			# XXX todo do we want to check if a res is fully paid vs.just
			# existence of payments? if it's partially paid what is the desired
			# behavior.
			if r.payments():
				paid_rate = r.bill.to_house() / r.total_nights()
				payments_accrual += nights_this_month*paid_rate

			# if a reservation rate is set to 0 is automatically gets counted as a comp
			if r.bill.total_owed() > 0:
				outstanding_value += r.bill.total_owed()
				partial_paid_reservations.append(r.id)

	params = [month, year, round(payments_cash, 2), round(payments_accrual, 2), nights_occupied, nights_available, partial_paid_reservations, total_comped_nights, round(total_comped_value, 2)]
	return params

@resident_or_admin_required
def room_occupancy(request, location_slug, room_id, year):
	room = get_object_or_404(Room, id=room_id)
	year = int(year)
	response = HttpResponse(content_type='text/csv')
	output_filename = "%s Occupancy Report %d.csv" % (room.name, year)
	response['Content-Disposition'] = 'attachment; filename=%s' % output_filename
	writer = csv.writer(response)
	if room.location.slug != location_slug:
		writer.writerow(["invalid room",])
		return response

	writer.writerow([str(year) + " Report for " + room.name,])
	writer.writerow(['Month', 'Year', 'Payments Cash', 'Payments Accrual', 'Nights Occupied', 'Nights Available', 'Partial Paid Reservations', 'Comped Nights', 'Comped Value'])
	# we don't have data before 2012 or in the future
	if (year < 2012) or (year > datetime.date.today().year):
		return response

	for month in range(1,13):
		params = room_occupancy_month(room, month, year)
		writer.writerow(params)

	return response

def monthly_occupant_report(location_slug, year, month):
	location = get_object_or_404(Location, slug=location_slug)
	today = datetime.date.today()
	start, end, next_month, prev_month, month, year = get_calendar_dates(month, year)

	occupants = {}
	occupants['residents'] = {}
	occupants['guests'] = {}
	occupants['members'] = {}
	messages = []

	# calculate datas for people this month (as relevant), including: name, email, total_nights, total_value, total_comped, owing, and reference ids
	for user in location.residents.all():
		if user in occupants['residents'].keys():
			messages.append("user %d (%s %s) showed up in residents list twice. this shouldn't happen. the second instance was skipped." % (user.id, user.first_name, user.last_name))
		else:
			occupants['residents'][user] = {'name': user.get_full_name(), 'email': user.email, 'total_nights': (end - start).days}

	reservations = Reservation.objects.filter(location=location).filter(status="confirmed").exclude(depart__lt=start).exclude(arrive__gt=end)
	for r in reservations:
		nights_this_month = r.nights_between(start, end)
		u = r.user
		comped_nights_this_month = 0
		owing = []
		effective_rate = r.bill.subtotal_amount()/r.total_nights()
		value_this_month = nights_this_month*effective_rate
		if r.is_comped():
			comped_nights_this_month = nights_this_month
		if r.bill.total_owed() > 0:
			owing.append(r.id)

		# now assemble it all
		if u not in occupants['guests'].keys():
			occupants['guests'][u] = {
				'name': u.get_full_name(),
				'email': u.email,
				'total_nights': nights_this_month,
				'total_value': value_this_month,
				'total_comped': comped_nights_this_month,
				'owing': owing,
				'ids': [r.id,]
				}
		else:
			occupants['guests'][u]['total_nights'] += nights_this_month
			occupants['guests'][u]['total_value'] += value_this_month
			occupants['guests'][u]['total_comped'] += comped_nights_this_month
			if owing:
				occupants['guests'][u]['owing'].append(owing)
			occupants['guests'][u]['ids'].append(r.id)

	# check for subscriptions that were active for any days this month.
	subscriptions = list(Subscription.objects.active_subscriptions_between(start, end).filter(location=location))
	for s in subscriptions:
		days_this_month = s.days_between(start, end)
		u = s.user
		comped_days_this_month = 0
		owing = None
		# for subscriptions, the 'value' is the sum of the effective daily rate
		# associated with the days of the bill(s) that occurred this month.
		bills_between = s.bills_between(start, end)
		value_this_month = 0
		for b in bills_between:
			effective_rate= b.subtotal_amount()/(b.period_end - b.period_start).days
			value_this_bill_this_month = effective_rate*b.days_between(start, end)
			value_this_month += value_this_bill_this_month

			# also make a note if this subscription has any bills that have an
			# outstanding balance. we store the subscription not the bill,
			# since that's the way an admin would view it from the website, so
			# check for duplicates since there could be multiple unpaid but we
			# still are pointing people to the same subscription.
			if b.total_owed() > 0:
				if not owing:
					owing = b.subscription.id

			if b.amount() == 0:
				comped_days_this_month += b.days_between(start, end)

		# ok now asssemble the dicts!
		if u not in occupants['members'].keys():
			occupants['members'][u] = {
				'name': u.get_full_name(),
				'email': u.email,
				'total_nights': days_this_month,
				'total_value': value_this_month,
				'total_comped': comped_days_this_month,
				'owing': [owing,],
				'ids': [s.id,]
				}
		else:
			occupants['members'][u]['total_nights'] += nights_this_month
			occupants['members'][u]['total_value'] += value_this_month
			occupants['members'][u]['total_comped'] += comped_nights_this_month
			if owing:
				occupants['members'][u]['owing'].append(owing)
			occupants['members'][u]['ids'].append(s.id)

	messages.append('If a membership has a weird total_value, it is likely because there was a discount or fee applied to an individual bill. Check the membership page.')
	return occupants, messages


def monthly_occupant_report_console(location_slug, year, month):
	(occupants, messages) = monthly_occupant_report(location_slug, year, month)
	print "occupancy report for %s %s" % (month, year)
	print "name, email, total_nights, total_value, total_comped, owing, reference_ids"
	print "Residents"
	for v in occupants['residents'].values():
		print "%s, %s, %d" % (v['name'], v['email'], v['total_nights'])
	print "Guests"
	for v in occupants['guests'].values():
		print "%s, %s, %d, %d, %d, %s, %s" % (v['name'], v['email'], v['total_nights'], v['total_value'], v['total_comped'], ' '.join(map(str, v['owing'])), ' '.join(map(str, v['ids'])))
	print "Subscriptions"
	for v in occupants['members'].values():
		print "%s, %s, %d, %d, %d, %s, %s" % (v['name'], v['email'], v['total_nights'], v['total_value'], v['total_comped'], ' '.join(map(str, v['owing'])), ' '.join(map(str, v['ids'])))

	for message in messages:
		print message

@resident_or_admin_required
def occupancy(request, location_slug):
	location = get_object_or_404(Location, slug=location_slug)
	today = datetime.date.today()
	month = request.GET.get("month")
	year = request.GET.get("year")

	start, end, next_month, prev_month, month, year = get_calendar_dates(month, year)

	# note the day parameter is meaningless
	report_date = datetime.date(year, month, 1)
	reservations = Reservation.objects.filter(location=location).filter(status="confirmed").exclude(depart__lt=start).exclude(arrive__gt=end)

	person_nights_data = []
	total_occupied_person_nights = 0
	total_income = 0
	total_comped_nights = 0
	total_comped_income = 0
	total_shared_nights = 0
	total_private_nights = 0
	unpaid_total = 0
	room_income = {}
	room_occupancy = {}
	income_for_this_month = 0
	income_for_future_months = 0
	income_from_past_months = 0
	income_for_past_months = 0
	paid_rate_discrepancy = 0
	payment_discrepancies = []
	paid_amount_missing = []
	room_income_occupancy = {}
	total_available_person_nights = 0
	overall_occupancy = 0

	# JKS note: this section breaks down income by whether it is income for this
	# month, for future months, from past months, for past months, for this
	# month, etc... but it turns out that this gets almost impossible to track
	# because there's many edge cases causd by reservations being edited,
	# appended to, partial refunds, etc. so, it's kind of fuzzy. if you try and
	# work on it, don't say i didn't warn you :).

	payments_this_month = Payment.objects.reservation_payments_by_location(location).filter(payment_date__gte=start).filter(payment_date__lte=end)
	for p in payments_this_month:
		r = p.bill.reservationbill.reservation
		nights_before_this_month = datetime.timedelta(0)
		nights_after_this_month = datetime.timedelta(0)
		if r.arrive < start and r.depart < start:
			# all nights for this reservation were in a previous month
			nights_before_this_month = (r.depart - r.arrive)

		elif r.arrive < start and r.depart <= end:
			# only nights before and during this month, but night for this
			# month are calculated below so only tally the nights for before
			# this month here.
			nights_before_this_month = (start - r.arrive)

		elif r.arrive >= start and r.depart <= end:
			# only nights this month, don't need to calculate this here because
			# it's calculated below.
			continue

		elif r.arrive >= start and r.arrive <= end and r.depart > end:
			# some nights are after this month
			nights_after_this_month = (r.depart - end)

		elif r.arrive > end:
			# all nights are after this month
			nights_after_this_month = (r.depart - r.arrive)

		elif r.arrive < start and r.depart > end:
			# there are some days paid for this month that belong to the previous month
			nights_before_this_month = (start - r.arrive)
			nights_after_this_month = (r.depart - end)

		# in the event that there are multiple payments for a reservation, this
		# will basically amortize each payment across all nights
		income_for_future_months += nights_after_this_month.days*(p.to_house()/(r.depart - r.arrive).days)
		income_for_past_months += nights_before_this_month.days*(p.to_house()/(r.depart - r.arrive).days)

	for r in reservations:
		comp = False
		partial_payment = False
		total_owed = 0.0

		nights_this_month = r.nights_between(start, end)
		# if it's the first of the month and the person left on the 1st, then
		# that's actually 0 days this month which we don't need to include.
		if nights_this_month == 0:
			continue

		# XXX Note! get_rate() returns the base rate, but does not incorporate
		# any discounts. so we use subtotal_amount here.
		rate = r.bill.subtotal_amount()/r.total_nights()
		if r.is_comped():
			total_comped_nights += nights_this_month
			total_comped_income += nights_this_month*r.default_rate()
			comp = True
			unpaid = False
		else:
			this_room_occupancy = room_occupancy.get(r.room, 0)
			this_room_occupancy += nights_this_month
			room_occupancy[r.room] = this_room_occupancy

			# the bill has the amount that goes to the house after fees
			to_house_per_night = r.bill.to_house()/r.total_nights()
			total_income += nights_this_month*to_house_per_night
			this_room_income = room_income.get(r.room, 0)
			this_room_income += nights_this_month*to_house_per_night
			room_income[r.room] = this_room_income

			# If there are payments, calculate the payment rate
			if r.payments():
				paid_rate = (r.bill.total_paid() - r.bill.non_house_fees()) / r.total_nights()
				if paid_rate != rate:
					logger.debug("reservation %d has paid rate = $%d and rate set to $%d" % (r.id, paid_rate, rate))
					paid_rate_discrepancy += nights_this_month * (paid_rate - rate)
					payment_discrepancies.append(r.id)

			# JKS this section tracks whether payment for this reservation
			# were made in a prior month or in this month.
			if r.is_paid():
				for p in r.payments():
					if p.payment_date.date() < start:
						income_from_past_months += nights_this_month*(p.to_house()/(r.depart - r.arrive).days)
					# if the payment was sometime this month, we account for
					# it. if it was in a future month, we'll show it as "income
					# for previous months" in that month. we skip it here.
					elif p.payment_date.date() <= end:
						income_for_this_month += nights_this_month*(p.to_house()/(r.depart - r.arrive).days)
					unpaid = False
			else:
				unpaid_total += (to_house_per_night*nights_this_month)
				unpaid = True
				if r.bill.total_owed() < r.bill.amount():
					partial_payment = True
					total_owed = r.bill.total_owed()

		person_nights_data.append({
			'reservation': r,
			'nights_this_month': nights_this_month,
			'room': r.room.name,
			'rate': rate,
			'partial_payment': partial_payment,
			'total_owed': total_owed,
			'total': nights_this_month*rate,
			'comp': comp,
			'unpaid': unpaid
		})
		total_occupied_person_nights += nights_this_month

	rooms_with_availability_this_month = []
	location_rooms = location.rooms.all()
	total_reservable_days = 0
	reservable_days_per_room = {}
	for room in location_rooms:
		room_reservables = room.reservables.all()
		reservable_days_this_room = 0
		for reservable in room_reservables:
			if not reservable.end_date:
				# XXX  account for reservables without end date by temporarily
				# setting the end date to be the end of the month.  IMPT: do
				# NOT save this. it's a temporary hack so that we can work with
				# end dates.
				reservable.end_date = end

			if reservable.end_date < start or reservable.start_date > end:
				# no reservable dates in this month
				continue
			if reservable.start_date < start:
				start_reservable = start
			else:
				start_reservable = reservable.start_date
			if reservable.end_date > end:
				end_reservable = end
			else:
				end_reservable = reservable.end_date
			reservable_days_this_room += (end_reservable - start_reservable).days

		if room.shared:
			reservable_days_this_room *= room.beds
		reservable_days_per_room[room] = reservable_days_this_room

	total_income_for_this_month = income_for_this_month + income_from_past_months
	total_income_during_this_month = income_for_this_month + income_for_future_months + income_for_past_months
	total_by_rooms = sum(room_income.itervalues())
	for room, income in room_income.iteritems():
		# this is a bit weird, but a room can be booked by an admin even if it
		# isn't listed as reservable, effectively increasing the reservable
		# nights. we're not changing the "reservable" objects, but since it was
		# reserved, it will throw off the occupancy calculation unless we add
		# those days to the number of reservable days per room.
		# TODO *should* we add create reservables here?
		if reservable_days_per_room[room] < room_occupancy[room]:
			reservable_days_per_room[room] = room_occupancy[room]
		if reservable_days_per_room[room] > 0:
			room_occupancy_rate = 100*float(room_occupancy[room])/reservable_days_per_room[room]
		else:
			room_occupancy_rate = 0
		# tuple with income, num nights occupied, and % occupancy rate
		room_income_occupancy[room] = (income, room_occupancy[room], room_occupancy_rate)
		total_reservable_days += reservable_days_per_room[room]
	overall_occupancy = 0
	if total_reservable_days > 0:
		overall_occupancy = 100*float(total_occupied_person_nights)/total_reservable_days

	return render(request, "occupancy.html", {"data": person_nights_data, 'location': location,
		'total_occupied_person_nights':total_occupied_person_nights, 'total_income':total_income, 'unpaid_total': unpaid_total,
		'total_reservable_days': total_reservable_days, 'overall_occupancy': overall_occupancy,
		'total_shared_nights': total_shared_nights, 'total_private_nights': total_private_nights,
		'total_comped_income': total_comped_income, 'total_comped_nights': total_comped_nights,
		"next_month": next_month, "prev_month": prev_month, "report_date": report_date, 'room_income_occupancy':room_income_occupancy,
		'income_for_this_month': income_for_this_month, 'income_for_future_months':income_for_future_months,
		'income_from_past_months': income_from_past_months, 'income_for_past_months':income_for_past_months,
		'total_income_for_this_month':total_income_for_this_month, 'total_by_rooms': total_by_rooms,
		'paid_rate_discrepancy': paid_rate_discrepancy, 'payment_discrepancies': payment_discrepancies,
		'total_income_during_this_month': total_income_during_this_month, 'paid_amount_missing':paid_amount_missing,
		'average_guests_per_day': float(total_occupied_person_nights)/(end -start).days })

@login_required
def manage_today(request, location_slug):
	location = get_object_or_404(Location, slug=location_slug)
	today = timezone.localtime(timezone.now())

	departing_today = (Reservation.objects.filter(Q(status="confirmed") | Q(status="approved"))
		.filter(location=location).filter(depart=today))

	arriving_today = (Reservation.objects.filter(Q(status="confirmed") | Q(status="approved"))
		.filter(location=location).filter(arrive=today))

	events_today = published_events_today_local(location)

	return render(request, "location_manage_today.html", {'location': location, 'arriving_today': arriving_today,
		'departing_today': departing_today, 'events_today': events_today})


@login_required
def calendar(request, location_slug):
	location = get_object_or_404(Location, slug=location_slug)
	today = timezone.localtime(timezone.now())
	month = request.GET.get("month")
	year = request.GET.get("year")

	start, end, next_month, prev_month, month, year = get_calendar_dates(month, year)
	report_date = datetime.date(year, month, 1)

	reservations = (Reservation.objects.filter(Q(status="confirmed") | Q(status="approved"))
		.filter(location=location).exclude(depart__lt=start).exclude(arrive__gt=end).order_by('arrive'))

	rooms = Room.objects.filter(location=location)
	reservations_by_room = []
	empty_rooms = 0

	# this is tracked here to help us determine what height the timeline div
	# should be. it's kind of a hack.
	num_rows_in_chart = 0
	for room in rooms:
		num_rows_in_chart += room.beds

	if len(reservations) == 0:
		any_reservations = False
	else:
		any_reservations = True

	for room in rooms:
		reservations_this_room = []

		reservation_list_this_room = list(reservations.filter(room=room))

		if len(reservation_list_this_room) == 0:
			empty_rooms += 1
			num_rows_in_chart -= room.beds

		else:
			for r in reservation_list_this_room:
				if r.arrive < start:
					display_start = start
				else:
					display_start = r.arrive
				if r.depart > end:
					display_end = end
				else:
					display_end = r.depart
				reservations_this_room.append({'reservation':r, 'display_start':display_start, 'display_end':display_end})

			reservations_by_room.append((room, reservations_this_room))

	logger.debug("Reservations by Room for calendar view:")
	logger.debug(reservations_by_room)

	# create the calendar object
	guest_calendar = GuestCalendar(reservations, year, month, location).formatmonth(year, month)

	return render(request, "calendar.html", {'reservations': reservations, 'reservations_by_room': reservations_by_room,
		'month_start': start, 'month_end': end, "next_month": next_month, "prev_month": prev_month, 'rows_in_chart': num_rows_in_chart,
		"report_date": report_date, 'location': location, 'empty_rooms': empty_rooms, 'any_reservations': any_reservations, 'calendar': mark_safe(guest_calendar) })


def room_cal_request(request, location_slug, room_id, month=None, year=None, browse_past=True):
	if not request.method == 'POST':
		return HttpResponseRedirect('/404')
	month = int(request.POST.get("month"))
	year = int(request.POST.get("year"))
	browse_past_str = request.POST.get("browse_past")
	if browse_past_str == 'false':
		browse_past = False
	else:
		brose_past = True

	try:
		location = get_object_or_404(Location, slug=location_slug)
		room = Room.objects.get(id=room_id)
	except:
		return HttpResponseRedirect('/')

	cal_html = room.availability_calendar_html(month=month, year=year)
	start, end, next_month, prev_month, month, year = get_calendar_dates(month, year)

	link_html = '''
			<form id="room-cal-prev" action="%s" class="form-inline">
				<input type="hidden" name="month" value=%s>
				<input type="hidden" name="year" value=%s>
				<input class="room-cal-req form-control" type="submit" value="Previous">
			</form>
			<form id="room-cal-next" action="%s" class="form-inline">
				<input type="hidden" name="month" value=%s>
				<input type="hidden" name="year" value=%s>
				<input class="room-cal-req form-control" type="submit" value="Next">
			</form>
	''' % (reverse(room_cal_request, args=(location.slug, room.id)), prev_month.month, prev_month.year,
			reverse(room_cal_request, args=(location.slug, room.id)), next_month.month, next_month.year)
	return HttpResponse(cal_html+link_html)

def stay(request, location_slug):
	location = get_object_or_404(Location, slug=location_slug)

	today = timezone.localtime(timezone.now())
	if browse_past == False and prev_month < datetime.date(today.year, today.month, 1):
		link_html = '''
				<div class="clear"></div>
				<div class="center">
				<span class="greyed-out">Previous</span> |
				<a id="room-cal-%s-next" href="%s?month=%s&year=%s">Next</a>
				</div>
		''' % (room_id, reverse(room_cal_request, args=(location.slug, room.id)), next_month.month, next_month.year)
	else:
		link_html = '''
				<div class="clear"></div>
				<div class="center">
				<a id="room-cal-%s-prev" href="%s?month=%s&year=%s">Previous</a> |
				<a id="room-cal-%s-next" href="%s?month=%s&year=%s">Next</a>
				</div>
		''' % (room_id, reverse(room_cal_request, args=(location.slug, room.id)), prev_month.month, prev_month.year,
				room_id, reverse(room_cal_request, args=(location.slug, room.id)), next_month.month, next_month.year)
	return HttpResponse(cal_html+link_html)

def thanks(request, location_slug):
	# TODO generate receipt
	return render(request, "thanks.html")

@login_required
def ListUsers(request):
	users = User.objects.filter(is_active=True)
	return render(request, "user_list.html", {"users": users})

@login_required
def UserDetail(request, username):
	try:
		user = User.objects.get(username=username)
	except:
		messages.add_message(request, messages.INFO, 'There is no user with that username.')
		return HttpResponseRedirect('/404')

	events = list(user.events_attending.all())
	events.reverse()
	print type(events)

	reservations = Reservation.objects.filter(user=user).exclude(status='deleted').order_by('arrive')
	subscriptions = Subscription.objects.filter(user=user).order_by('start_date')
	past_reservations = []
	upcoming_reservations = []
	for reservation in reservations:
		if reservation.arrive >= datetime.date.today():
			upcoming_reservations.append(reservation)
		else:
			past_reservations.append(reservation)
	user_is_house_admin_somewhere = False
	for location in Location.objects.filter(visibility='public'):
		if request.user in location.house_admins.all():
			user_is_house_admin_somewhere = True
			break

	# grab the rooms that this user is a backer/resident of
	room_forms = []
	rooms = user.rooms.all()
	for room in rooms:
		room_reservables = room.reservables.all().order_by('start_date')
		reservables_forms = []
		for reservable in room_reservables:
		 	id_str = "reservable-%d-%%s" % reservable.id
			print id_str
			reservables_forms.append((LocationReservableForm(instance=reservable, auto_id=id_str), reservable.id))
		id_str = "room-%d-new-reservable-%%s" % room.id
		reservables_forms.append((LocationReservableForm(auto_id=id_str), -1))
		room_forms.append((LocationRoomForm(instance=room), reservables_forms, room.id, room.name, room.location.slug))

	return render(request, "user_details.html", {"u": user, 'user_is_house_admin_somewhere': user_is_house_admin_somewhere,
		"past_reservations": past_reservations, "upcoming_reservations": upcoming_reservations, 'subscriptions': subscriptions,
		"room_forms": room_forms, "events": events, "stripe_publishable_key":settings.STRIPE_PUBLISHABLE_KEY})

def location_list(request):
	locations = Location.objects.filter(visibility='public').order_by("name")
	return render(request, "location_list.html", {"locations": locations})

def date_range_to_list(start, end):
	the_day = start
	date_list = []
	while the_day < end:
		date_list.append(the_day)
		the_day = the_day + datetime.timedelta(1)
	return date_list

def CheckRoomAvailability(request, location_slug):
	if not request.method == 'POST':
		return HttpResponseRedirect('/404')

	location = get_object_or_404(Location, slug=location_slug)
	arrive_str = request.POST.get('arrive')
	depart_str = request.POST.get('depart')
	a_month, a_day, a_year = arrive_str.split("/")
	d_month, d_day, d_year = depart_str.split("/")
	arrive = datetime.date(int(a_year), int(a_month), int(a_day))
	depart = datetime.date(int(d_year), int(d_month), int(d_day))
	availability = location.availability(arrive, depart)
	date_list = date_range_to_list(arrive, depart)
	logger.debug("Checking room availability for date list")
	logger.debug(date_list)
	available_reservations = {}
	# Create some mock reservations for each available room so we can generate the bill
	free_rooms = location.rooms_free(arrive, depart)
	for room in free_rooms:
		reservation = Reservation(id=-1, room=room, arrive=arrive, depart=depart, location=location)
		bill_line_items = reservation.generate_bill(delete_old_items=False, save=False)
		total = Decimal(0.0)
		for item in bill_line_items:
			if not item.paid_by_house:
				total = Decimal(total) + Decimal(item.amount)
		nights = reservation.total_nights()
		available_reservations[room] = {'reservation':reservation, 'bill_line_items':bill_line_items, 'nights':nights, 'total':total}

	new_profile_form = UserProfileForm()
	if request.user.is_authenticated():
		current_user = request.user
	else:
		current_user = None

	# base previous and next on the arrival date. note that these dates will
	# also have a day associated with them but we don't use that.
	prev_month = arrive - relativedelta(months=1)
	next_month = arrive + relativedelta(months=1)

	all_users = User.objects.all().order_by('username')
	return render(request, "snippets/availability_calendar.html", {"availability_table": availability, "dates": date_list, "current_user": current_user,
		'available_reservations': available_reservations, 'arrive_date': arrive_str, 'depart_date': depart_str, 'arrive': arrive, 'depart': depart,
		"new_profile_form": new_profile_form, 'all_users': all_users, 'prev_month':prev_month, 'next_month': next_month})

@csrf_exempt
def RoomsAvailableOnDates(request, location_slug):
	'''
		Args:
			request (http request obj): Request object sent from ajax request, includes arrive, depart and room data
			location_slug (string): name of location

		Returns:
			Boolean: True if room is available. False if not available.

	'''
	# Check the room on the admin reservation page to see if its available
	location = get_object_or_404(Location, slug=location_slug)
	# Check if the room is available for all dates in the reservation
	try:
		arrive = datetime.datetime.strptime(request.POST['arrive'],'%m/%d/%Y').date()
		depart = datetime.datetime.strptime(request.POST['depart'],'%m/%d/%Y').date()
	except:
		arrive = datetime.datetime.strptime(request.POST['arrive'],'%Y-%m-%d').date()
		depart = datetime.datetime.strptime(request.POST['depart'],'%Y-%m-%d').date()
	free_rooms = location.rooms_free(arrive, depart)
	rooms_availability = {}
	for room in location.rooms_with_future_reservability():
		if room in free_rooms:
			rooms_availability[room.name] = {'available': True, 'id': room.id}
		else:
			rooms_availability[room.name] = {'available': False, 'id': room.id}
	return JsonResponse({'rooms_availability': rooms_availability})

def ReservationSubmit(request, location_slug):
	location = get_object_or_404(Location, slug=location_slug)
	if request.method == 'POST':
		form = ReservationForm(location, request.POST)
		if form.is_valid():
			reservation = form.save(commit=False)
			reservation.location = location
			if request.user.is_authenticated():
				reservation.user = request.user
				reservation.save()
				# Make sure the rate is set and then generate a bill
				reservation.reset_rate()
				new_reservation_notify(reservation)
				messages.add_message(request, messages.INFO, 'Thanks! Your reservation was submitted. You will receive an email when it has been reviewed. You may wish to <a href="/people/%s/edit/">update your profile</a> if your projects or ideas have changed since your last visit.' % reservation.user.username)
				return HttpResponseRedirect(reverse('reservation_detail', args=(location_slug, reservation.id)))
			else:
				res_info = reservation.serialize()
				request.session['reservation'] = res_info
				messages.add_message(request, messages.INFO, 'Thank you! Please make a profile to complete your reservation request.')
				return HttpResponseRedirect(reverse('registration_register'))
		else:
			logger.debug(form.errors)
	# GET request
	else:
		form = ReservationForm(location)
	# pass the rate for each room to the template so we can update the cost of
	# a reservation in real time.
	today = timezone.localtime(timezone.now())
	month = request.GET.get("month")
	year = request.GET.get("year")
	start, end, next_month, prev_month, month, year = get_calendar_dates(month, year)
	rooms = location.rooms_with_future_reservability()
	return render(request, 'reservation.html', {'form': form, 'max_days': location.max_reservation_days, 'location': location, 'rooms': rooms,
		'prev_month': prev_month, 'next_month': next_month, 'month': month })


@login_required
def ReservationDetail(request, reservation_id, location_slug):
	location = get_object_or_404(Location, slug=location_slug)
	try:
		reservation = Reservation.objects.get(id=reservation_id)
		if not reservation:
			raise Reservation.DoesNotExist
	except Reservation.DoesNotExist:
		msg = 'The reservation you requested do not exist'
		messages.add_message(request, messages.ERROR, msg)
		return HttpResponseRedirect('/404')
	# make sure the user is either an admin, resident or the reservation holder
	# (we can't use the decorator here because the user themselves also has to
	# be able to see the page).
	if ((request.user == reservation.user) or 
			(request.user in location.house_admins.all()) or 
			(request.user in location.readonly_admins.all()) or 
			(request.user in location.residents.all())):
		if reservation.arrive >= datetime.date.today():
			past = False
		else:
			past = True
		if reservation.is_paid():
			paid = True
		else:
			paid = False

		domain = Site.objects.get_current().domain

		# users that intersect this stay
		users_during_stay = []
		reservations = Reservation.objects.filter(status="confirmed").filter(location=location).exclude(depart__lt=reservation.arrive).exclude( arrive__gt=reservation.depart)
		for res in reservations:
			if res.user not in users_during_stay:
				users_during_stay.append(res.user)
		for member in location.residents.all():
			if member not in users_during_stay:
				users_during_stay.append(member)

		# events that intersected your stay
		#events_during_stay = []
		#all_events = Event.objects.filter(location=location).exclude(end__lt=reservation.arrive).exclude( start__gt=reservation.depart)
		#events_during_stay += list(all_events.filter(status="public"))
		# if they are a member, include the community-only events
		#if request.user in location.residents.all():
		#	events_during_stay += list(all_events.filter(status="community"))
		# if they RSVPed for any private events, include those
		#private = all_events.filter(status="private").filter(attendees__in=[request.user,])
		#if len(private) > 0:
		#	events_during_stay += list(private)

		return render(request, "reservation_detail.html", {"reservation": reservation, "past":past, 'location': location, "domain": domain,
			"stripe_publishable_key":settings.STRIPE_PUBLISHABLE_KEY, "paid": paid, "contact" : location.from_email(),
			'users_during_stay': users_during_stay })
	else:
		messages.add_message(request, messages.INFO, "You do not have permission to view that reservation")
		return HttpResponseRedirect('/404')

@csrf_exempt
def username_available(request):
	'''AJAX request to check for existing user with the submitted username'''
	logger.debug('in username_available')
	if not request.is_ajax():
		return HttpResponseRedirect('/404')
	username = request.POST.get('username')
	users_with_username = len(User.objects.filter(username=username))
	if users_with_username:
		logger.debug('username %s is already in use' % username)
		is_available = 'false'
	else:
		logger.debug('username %s is available' % username)
		is_available = 'true'
	return HttpResponse(is_available)

@csrf_exempt
def email_available(request):
	'''AJAX request to check for existing user with the submitted email'''
	logger.debug('in email_available')
	if not request.is_ajax():
		return HttpResponseRedirect('/404')
	email = request.POST.get('email').lower()
	users_with_email = len(User.objects.filter(email=email))
	if users_with_email:
		logger.debug('email address %s is already in use' % email)
		is_available = 'false'
	else:
		logger.debug('email address %s is available' % email)
		is_available = 'true'
	return HttpResponse(is_available)

@login_required
def UserAvatar(request, username):
	if not request.method == 'POST':
		return HttpResponseRedirect('/404')
	user = get_object_or_404(User, username=username)
	try:
		url = user.profile.image.url
	except:
		url = '/static/img/default.jpg'
	return HttpResponse(url)


@login_required
def UserAddCard(request, username):
	''' Adds a card from either the reservation page or the user profile page.
	Displays success or error message and returns user to originating page.'''

	print "in user add card"
	# get the user object associated with the reservation
	user = get_object_or_404(User, username=username)
	if not request.method == 'POST':
		return HttpResponseRedirect('/404')

	reservation_id = request.POST.get('res-id', False)
	if reservation_id:
		reservation = Reservation.objects.get(id=reservation_id)
		# double checks that the authenticated user (the one trying to add the
		# card) is the user associated with this reservation, or an admin (i am
		# not sure this is necessary since you need to be the reservation user
		# or a house admin to view the reservation in the first place!).
		if (request.user != user) and (request.user not in reservation.location.house_admins.all() ):
			print 'there was an error adding the user\'s card: authenticated user is not the reservation user'
			print request.POST
			print request.user
			messages.add_message(request, messages.INFO, "You are not authorized to add a credit card to this page. Please log in or use the 3rd party")
			return HttpResponseRedirect('/404')

	token = request.POST.get('stripeToken')
	if not token:
		messages.add_message(request, messages.INFO, "No credit card information was given.")
		if reservation_id:
			return HttpResponseRedirect(reverse('reservation_detail', args=(reservation.location.slug, reservation.id)))
		return HttpResponseRedirect("/people/%s" % username)

	stripe.api_key = settings.STRIPE_SECRET_KEY

	try:
		customer = stripe.Customer.create(card=token, description=user.email)
		print 'customer'
		print customer
		profile = user.profile
		profile.customer_id = customer.id
		print customer.sources.data
		# assumes the user has only one card stored with their profile.
		profile.last4 = customer.sources.data[0].last4
		profile.save()
		if reservation_id and reservation.status == Reservation.APPROVED:
			updated_reservation_notify(reservation)
		messages.add_message(request, messages.INFO, 'Thanks! Your card has been saved.')
	except Exception, e:
		messages.add_message(request, messages.INFO, '<span class="text-danger">Drat, there was a problem with your card: <em>%s</em></span>' % e)
	if reservation_id:
		return HttpResponseRedirect(reverse('reservation_detail', args=(reservation.location.slug, reservation.id)))
	return HttpResponseRedirect("/people/%s" % username)



def UserDeleteCard(request, username):
	if not request.method == 'POST':
		return HttpResponseRedirect('/404')

	profile = UserProfile.objects.get(user__username=username)
	profile.customer_id = None
	profile.last4 = None
	profile.save()

	messages.add_message(request, messages.INFO, "Card deleted.")
	return HttpResponseRedirect("/people/%s" % profile.user.username)

@login_required
def ReservationEdit(request, reservation_id, location_slug):
	logger.debug("Entering ReservationEdit")

	location = get_object_or_404(Location, slug=location_slug)
	reservation = Reservation.objects.get(id=reservation_id)
	# need to pull these dates out before we pass the instance into
	# the ReservationForm, since it (apparently) updates the instance
	# immediately (which is weird, since it hasn't validated the form
	# yet!)
	original_arrive = reservation.arrive
	original_depart = reservation.depart
	original_room = reservation.room
	if request.user.is_authenticated() and request.user == reservation.user:
		logger.debug("ReservationEdit: Authenticated and same user")
		if request.user in reservation.location.house_admins.all():
			is_house_admin = True
		else:
			is_house_admin = False

		if request.method == "POST":
			logger.debug("ReservationEdit: POST")
			# don't forget to specify the "instance" argument or a new object will get created!
			#form = get_reservation_form_for_perms(request, post=True, instance=reservation)
			form = ReservationForm(location, request.POST, instance=reservation)
			if form.is_valid():
				logger.debug("ReservationEdit: Valid Form")

				# if the dates have been changed, and the reservation isn't
				# still pending to begin with, notify an admin and go back to
				# pending.
				logger.debug("is_pending: %s" % reservation.is_pending())
				logger.debug("arrive: %s, original: %s" % (reservation.arrive, original_arrive))
				logger.debug("depart: %s, original: %s" % (reservation.depart, original_depart))
				logger.debug("room: %s, original: %s" % (reservation.room, original_room))
				if (not reservation.is_pending() and (reservation.arrive != original_arrive or
					reservation.depart != original_depart or reservation.room != original_room )):
					logger.debug("reservation room or date was changed. updating status.")
					reservation.pending()
					# notify house_admins by email
					try:
						updated_reservation_notify(reservation)
					except:
						logger.debug("Reservation %d was updated but admin notification failed to send" % reservation.id)
					client_msg = 'The reservation was updated and the new information will be reviewed for availability.'
				else:
					client_msg = 'The reservation was updated.'
				# save the instance *after* the status has been updated as needed.
				form.save()
				messages.add_message(request, messages.INFO, client_msg)
				return HttpResponseRedirect(reverse("reservation_detail", args=(location.slug, reservation_id)))
		else:
			#form = get_reservation_form_for_perms(request, post=False, instance=reservation)
			form = ReservationForm(location, instance=reservation)

		return render(request, 'reservation_edit.html', {'form': form, 'reservation_id': reservation_id,
			'arrive': reservation.arrive, 'depart': reservation.depart, 'is_house_admin' : is_house_admin,
			'max_days': location.max_reservation_days, 'location': location })

	else:
		return HttpResponseRedirect("/")

@login_required
def ReservationConfirm(request, reservation_id, location_slug):
	reservation = Reservation.objects.get(id=reservation_id)
	if not (request.user.is_authenticated() and request.user == reservation.user
		and request.method == "POST" and reservation.is_approved()):
		return HttpResponseRedirect("/")

	if not reservation.user.profile.customer_id:
		messages.add_message(request, messages.INFO, 'Please enter payment information to confirm your reservation.')
	else:
		try:
			payment_gateway.charge_reservation(reservation)
			reservation.confirm()
			send_reservation_receipt(reservation)
			# if reservation start date is sooner than WELCOME_EMAIL_DAYS_AHEAD,
			# need to send them house info manually.
			days_until_arrival = (reservation.arrive - datetime.date.today()).days
			if days_until_arrival <= reservation.location.welcome_email_days_ahead:
				guest_welcome(reservation)
			messages.add_message(request, messages.INFO, 'Thank you! Your payment has been received and a receipt emailed to you at %s' % reservation.user.email)
		except stripe.CardError, e:
			messages.add_message(request, messages.WARNING, 'Drat, it looks like there was a problem with your card: %s. Please add a different card on your <a href="/people/%s/edit/">profile</a>.' % (reservation.user.username, e))

	return HttpResponseRedirect(reverse('reservation_detail', args=(location_slug, reservation.id)))

@login_required
def ReservationCancel(request, reservation_id, location_slug):
	if not request.method == "POST":
		return HttpResponseRedirect("/404")

	location = get_object_or_404(Location, slug=location_slug)
	reservation = Reservation.objects.get(id=reservation_id)
	if (not (request.user.is_authenticated() and request.user == reservation.user)
			and not request.user in location.house_admins.all()):
		return HttpResponseRedirect("/404")

	redirect = request.POST.get("redirect")

	reservation.cancel()
	messages.add_message(request, messages.INFO, 'The reservation has been cancelled.')
	username = reservation.user.username
	return HttpResponseRedirect(redirect)


@login_required
def ReservationDelete(request, reservation_id, location_slug):
	reservation = Reservation.objects.get(id=reservation_id)
	if (request.user.is_authenticated() and request.user == reservation.user
		and request.method == "POST"):
		reservation.cancel()

		messages.add_message(request, messages.INFO, 'Your reservation has been cancelled.')
		username = reservation.user.username
		return HttpResponseRedirect("/people/%s" % username)

	else:
		return HttpResponseRedirect("/")

	html += "</div>"
	return HttpResponse(html)


@house_admin_required
def LocationEditSettings(request, location_slug):
	location = get_object_or_404(Location, slug=location_slug)
	if request.method == 'POST':
		form = LocationSettingsForm(request.POST, instance=location)
		if form.is_valid():
			form.save()
			messages.add_message(request, messages.INFO, "Location Updated.")
	else:
		form = LocationSettingsForm(instance=location)
	return render(request, 'location_edit_settings.html', {'page':'settings', 'location': location, 'form':form})

@house_admin_required
def LocationEditUsers(request, location_slug):
	location = get_object_or_404(Location, slug=location_slug)
	if request.method == 'POST':
		admin_user = resident_user = event_admin_user = readonly_admin_user = None
		if 'admin_username' in request.POST:
			admin_username = request.POST.get('admin_username')
			admin_user = User.objects.filter(username=admin_username).first()
		elif 'resident_username' in request.POST:
			resident_username = request.POST.get('resident_username')
			resident_user = User.objects.filter(username=resident_username).first()
		elif 'readonly_admin_username' in request.POST:
			readonly_admin_username = request.POST.get('readonly_admin_username')
			readonly_admin_user = User.objects.filter(username=readonly_admin_username).first()
		elif 'event_admin_username' in request.POST:
			event_admin_username = request.POST.get('event_admin_username')
			event_admin_user = User.objects.filter(username=event_admin_username).first()

		if admin_user:
			action = request.POST.get('action')
			if action == "Remove":
				# Remove user
				location.house_admins.remove(admin_user)
				location.save()
				messages.add_message(request, messages.INFO, "User '%s' removed from house admin group." % admin_username)
			elif action == "Add":
				# Add user
				location.house_admins.add(admin_user)
				location.save()
				messages.add_message(request, messages.INFO, "User '%s' added to house admin group." % admin_username)
		elif resident_user:
			action = request.POST.get('action')
			if action == "Remove":
				# Remove user
				location.residents.remove(resident_user)
				location.save()
				messages.add_message(request, messages.INFO, "User '%s' removed from residents group." % resident_username)
			elif action == "Add":
				# Add user
				location.residents.add(resident_user)
				location.save()
				messages.add_message(request, messages.INFO, "User '%s' added to residents group." % resident_username)
		elif readonly_admin_user:
			action = request.POST.get('action')
			if action == "Remove":
				# Remove user
				location.readonly_admins.remove(readonly_admin_user)
				location.save()
				messages.add_message(request, messages.INFO, "User '%s' removed from readonly admin group." % readonly_admin_username)
			elif action == "Add":
				# Add user
				location.readonly_admins.add(readonly_admin_user)
				location.save()
				messages.add_message(request, messages.INFO, "User '%s' added to readonly admin group." % readonly_admin_username)
		elif event_admin_user:
			action = request.POST.get('action')
			if action == "Remove":
				# Remove user
				event_admin_group = location.event_admin_group
				event_admin_group.users.remove(event_admin_user)
				event_admin_group.save()
				messages.add_message(request, messages.INFO, "User '%s' removed from event admin group." % event_admin_username)
			elif action == "Add":
				# Add user
				event_admin_group = location.event_admin_group
				event_admin_group.users.add(event_admin_user)
				event_admin_group.save()
				messages.add_message(request, messages.INFO, "User '%s' added to event admin group." % event_admin_username)
		else:
			messages.add_message(request, messages.ERROR, "Username Required!")
	all_users = User.objects.all().order_by('username')
	return render(request, 'location_edit_users.html', {'page':'users', 'location': location, 'all_users':all_users})

@house_admin_required
def LocationEditPages(request, location_slug):
	location = get_object_or_404(Location, slug=location_slug)

	if request.method == 'POST':
		action = request.POST['action']
		print "action=%s" % action
		print request.POST
		if "Add Menu" == action:
			try:
				menu = request.POST['menu'].strip().title()
				if menu and not LocationMenu.objects.filter(location=location, name=menu).count() > 0:
					LocationMenu.objects.create(location=location, name=menu)
			except Exception as e:
				messages.add_message(request, messages.ERROR, "Could not create menu: %s" % e)
		elif "Delete Menu" == action and 'menu_id' in request.POST:
			try:
				menu = LocationMenu.objects.get(pk=request.POST['menu_id'])
				menu.delete()
			except Exception as e:
				messages.add_message(request, messages.ERROR, "Could not delete menu: %s" % e)
		elif "Save Changes" == action and 'page_id' in request.POST:
			try:
				page = LocationFlatPage.objects.get(pk=request.POST['page_id'])
				menu = LocationMenu.objects.get(pk=request.POST['menu'])
				page.menu = menu
				page.save()

				url_slug = request.POST['slug'].strip().lower()
				page.flatpage.url = "/locations/%s/%s/" % (location.slug, url_slug)
				page.flatpage.title = request.POST['title']
				page.flatpage.content = request.POST['content']
				page.flatpage.save()
				messages.add_message(request, messages.INFO, "The page was updated.")
			except Exception as e:
				messages.add_message(request, messages.ERROR, "Could not edit page: %s" % e)
		elif "Delete Page" == action and 'page_id' in request.POST:
			print "in Delete Page"
			try:
				page = LocationFlatPage.objects.get(pk=request.POST['page_id'])
				page.delete()
				messages.add_message(request, messages.INFO, "The page was deleted")
			except Exception as e:
				messages.add_message(request, messages.ERROR, "Could not delete page: %s" % e)
		elif "Create Page" == action:
			try:
				menu = LocationMenu.objects.get(pk=request.POST['menu'])
				url_slug = request.POST['slug'].strip().lower()
				url = "/locations/%s/%s/" % (location.slug, url_slug)
				if not url_slug or FlatPage.objects.filter(url=url).count() != 0:
					raise Exception("Invalid slug (%s)" % url_slug)
				flatpage = FlatPage.objects.create(url=url, title=request.POST['title'], content=request.POST['content'])
				flatpage.sites.add(Site.objects.get_current())
				LocationFlatPage.objects.create(menu=menu, flatpage=flatpage)
			except Exception as e:
				messages.add_message(request, messages.ERROR, "Could not edit page: %s" % e)

	menus = location.get_menus()
	new_page_form = LocationPageForm(location=location)

	page_forms = {}
	for page in LocationFlatPage.objects.filter(menu__location=location):
		form = LocationPageForm(location=location, initial={'menu':page.menu, 'slug':page.slug, 'title':page.title, 'content':page.content})
		page_forms[page] = form

	return render(request, 'location_edit_pages.html', {'page':'pages', 'location': location, 'menus':menus,
		'page_forms':page_forms, 'new_page_form':new_page_form})


<<<<<<< HEAD
@house_admin_required
### IN PROGRESS
def LocationEditRoom(request, location_slug):
	location = get_object_or_404(Location, slug=location_slug)

	location_rooms = location.rooms.all().order_by('name')

	if request.method == 'POST':
		print 'received new room or room data'
		if request.POST.get("room_id"):
			room_id = int(request.POST.get("room_id"))
			if room_id > 0:
				# editing an existing item
				print 'updating an existing room'
				action = "updated"
				room = Room.objects.get(id=room_id)
				# request.POST keys now have a prefix, so don't forget to pass that along here!
				prefix = "room_%d" % room_id
				form = LocationRoomForm(request.POST, request.FILES, instance=room, prefix=prefix)
			else:
				# new item
				action = "created"
				form = LocationRoomForm(request.POST, request.FILES)
			if form.is_valid():
				if action == "updated":
					form.save()
					messages.add_message(request, messages.INFO, "%s %s." % (room.name, action))
				else:
					new_room = form.save(commit=False)
					new_room.location = location
					new_room.save()
					messages.add_message(request, messages.INFO, "%s %s." % (new_room.name, action))
				return HttpResponseRedirect(reverse('location_edit_rooms', args=(location_slug, )))
			else:
				messages.add_message(request, messages.INFO, "Form error(s): %s." % form.errors)
		elif request.POST.get("reservable_id"):
			reservable_id = int(request.POST.get("reservable_id"))
			if reservable_id > 0:
				# editing an existing reservable
				action = "updated"
				reservable = Reservable.objects.get(id=reservable_id)
				form = LocationReservableForm(request.POST, request.FILES, instance=reservable)
			else:
				# creating a new reservable
				action = "created"
				form = LocationReservableForm(request.POST, request.FILES)

			if form.is_valid():
				if action == "updated":
					form.save()
				else:
					room_fk = request.POST.get('room_fk')
					room = Room.objects.get(id=room_fk)
					new_reservable = form.save(commit=False)
					new_reservable.room = room
					new_reservable.save()
				messages.add_message(request, messages.INFO, "Reservable date range %s." % action)
				return HttpResponseRedirect(reverse('location_edit_rooms', args=(location_slug, )))
			else:
				messages.add_message(request, messages.INFO, "Form error(s): %s." % form.errors)
		else:
			messages.add_message(request, messages.INFO, "Error: no id was provided.")

	room_forms = []
	room_names = []
	room_names.append("New Room")
	# the empty form
	room_forms.append((LocationRoomForm(prefix="new"), None, -1, "new room"))
	# forms for the existing rooms
	for room in location_rooms:
		room_reservables = room.reservables.all().order_by('start_date')
		reservables_forms = []
		for reservable in room_reservables:
		 	id_str = "reservable-%d-%%s" % reservable.id
			reservables_forms.append((LocationReservableForm(instance=reservable, auto_id=id_str), reservable.id))
		id_str = "room-%d-new-reservable-%%s" % room.id
		reservables_forms.append((LocationReservableForm(auto_id=id_str), -1))
		if room.image:
			has_image = True
		else:
			has_image = False
		room_forms.append((LocationRoomForm(instance=room, prefix="room_%d" % room.id), reservables_forms, room.id, room.name, has_image))
		room_names.append(room.name)
	return render(request, 'location_edit_rooms.html', {'page':'rooms', 'location': location, 'room_forms':room_forms, 'room_names': room_names, 'location_rooms': location_rooms})



@house_admin_required
=======
@resident_or_admin_required
>>>>>>> 0f4eb491
def LocationEditRooms(request, location_slug):
	location = get_object_or_404(Location, slug=location_slug)

	location_rooms = location.rooms.all().order_by('name')

	if request.method == 'POST':
		print 'received new room or room data'
		if request.POST.get("room_id"):
			room_id = int(request.POST.get("room_id"))
			if room_id > 0:
				# editing an existing item
				print 'updating an existing room'
				action = "updated"
				room = Room.objects.get(id=room_id)
				# request.POST keys now have a prefix, so don't forget to pass that along here!
				prefix = "room_%d" % room_id
				form = LocationRoomForm(request.POST, request.FILES, instance=room, prefix=prefix)
			else:
				# new item
				action = "created"
				form = LocationRoomForm(request.POST, request.FILES)
			if form.is_valid():
				if action == "updated":
					form.save()
					messages.add_message(request, messages.INFO, "%s %s." % (room.name, action))
				else:
					new_room = form.save(commit=False)
					new_room.location = location
					new_room.save()
					messages.add_message(request, messages.INFO, "%s %s." % (new_room.name, action))
			else:
				messages.add_message(request, messages.INFO, "Form error(s): %s." % form.errors)
		elif request.POST.get("reservable_id"):
			reservable_id = int(request.POST.get("reservable_id"))
			if reservable_id > 0:
				# editing an existing reservable
				action = "updated"
				reservable = Reservable.objects.get(id=reservable_id)
				form = LocationReservableForm(request.POST, request.FILES, instance=reservable)
			else:
				# creating a new reservable
				action = "created"
				form = LocationReservableForm(request.POST, request.FILES)

			if form.is_valid():
				if action == "updated":
					form.save()
				else:
					room_fk = request.POST.get('room_fk')
					room = Room.objects.get(id=room_fk)
					new_reservable = form.save(commit=False)
					new_reservable.room = room
					new_reservable.save()
				room = Room.objects.get(id=request.POST.get('room_fk'))
				messages.add_message(request, messages.INFO, "Reservable date range %s for %s." % (action, room.name))
			else:
				messages.add_message(request, messages.INFO, "Form error(s): %s." % form.errors)
		else:
			messages.add_message(request, messages.INFO, "Error: no id was provided.")

	room_forms = []
	room_names = []
	room_names.append("New Room")
	# the empty form
	room_forms.append((LocationRoomForm(prefix="new"), None, -1, "new room"))
	# forms for the existing rooms
	for room in location_rooms:
		room_reservables = room.reservables.all().order_by('start_date')
		reservables_forms = []
		for reservable in room_reservables:
		 	id_str = "reservable-%d-%%s" % reservable.id
			reservables_forms.append((LocationReservableForm(instance=reservable, auto_id=id_str), reservable.id))
		id_str = "room-%d-new-reservable-%%s" % room.id
		reservables_forms.append((LocationReservableForm(auto_id=id_str), -1))
<<<<<<< HEAD
		if room.image:
			has_image = True
		else:
			has_image = False
		room_forms.append((LocationRoomForm(instance=room, prefix="room_%d" % room.id), reservables_forms, room.id, room.name, has_image))
=======
		room_forms.append((LocationRoomForm(instance=room), reservables_forms, room.id, room.name, room.location.slug))
>>>>>>> 0f4eb491
		room_names.append(room.name)
	page = request.POST.get('page')
	if page == 'user_detail':
		print 'redirecting to user page'
		return HttpResponseRedirect(reverse('user_detail', args=(request.POST.get('username'), )))
	else:
		return render(request, 'location_edit_rooms.html', {'page':'rooms', 'location': location, 'room_forms':room_forms, 'room_names': room_names, 'location_rooms': location_rooms})

@house_admin_required
def LocationEditContent(request, location_slug):
	location = get_object_or_404(Location, slug=location_slug)
	if request.method == 'POST':
		form = LocationContentForm(request.POST, request.FILES, instance=location)
		if form.is_valid():
			form.save()
			messages.add_message(request, messages.INFO, "Location Updated.")
	else:
		form = LocationContentForm(instance=location)
	return render(request, 'location_edit_content.html', {'page':'content', 'location': location, 'form':form})

@house_admin_required
def LocationEditEmails(request, location_slug):
	location = get_object_or_404(Location, slug=location_slug)
	form = LocationSettingsForm(instance=location)
	return render(request, 'location_edit_settings.html', {'page':'emails', 'location': location, 'form':form})

# ******************************************************
#           reservation management views
# ******************************************************

@house_admin_required
def ReservationManageList(request, location_slug):
	if request.method == "POST":
		reservation_id = request.POST.get('reservation_id')
		reservation = get_object_or_404(Reservation, id=reservation_id)
		return HttpResponseRedirect(reverse('reservation_manage', args=(reservation.location.slug, reservation.id)))

	location = get_object_or_404(Location, slug=location_slug)

	show_all = False
	if 'show_all' in request.GET and request.GET.get('show_all') == "True":
		show_all = True

	pending = Reservation.objects.filter(location=location).filter(status="pending").order_by('-id')
	approved = Reservation.objects.filter(location=location).filter(status="approved").order_by('-id')
	confirmed = Reservation.objects.filter(location=location).filter(status="confirmed").order_by('-id')
	canceled = Reservation.objects.filter(location=location).exclude(status="confirmed").exclude(status="approved").exclude(status="pending").order_by('-id')
	if not show_all:
		today = timezone.localtime(timezone.now())
		confirmed = confirmed.filter(depart__gt=today)
		canceled =  canceled.filter(depart__gt=today)
	return render(request, 'reservation_list.html', {"pending": pending, "approved": approved,
		"confirmed": confirmed, "canceled": canceled, 'location': location})

@house_admin_required
def ReservationManageCreate(request, location_slug):
	username=""
	if request.method == 'POST':
		location = get_object_or_404(Location, slug=location_slug)

		notify = request.POST.get('email_announce');
		print 'notify was set to:'
		print notify

		try:
			username = request.POST.get('username');
			the_user = User.objects.get(username=username)
		except:
			messages.add_message(request, messages.INFO, "There is no user with the username %s" % username)
			return HttpResponseRedirect(reverse('reservation_manage_create', args=(location.slug,)))

		form = AdminReservationForm(request.POST)
		if form.is_valid():
			reservation = form.save(commit=False)
			reservation.location = location
			reservation.user = the_user
			reservation.status = request.POST.get('status')
			reservation.save()
			# Make sure the rate is set and then generate a bill
			reservation.reset_rate()
			if notify:
				new_reservation_notify(reservation)
			messages.add_message(request, messages.INFO, "The reservation for %s %s was created." % (reservation.user.first_name, reservation.user.last_name))
			return HttpResponseRedirect(reverse('reservation_manage', args=(location.slug, reservation.id)))
		else:
			print 'the form had errors'
			print form.errors
	else:
		form = AdminReservationForm()
		username = request.GET.get("username", "")
	all_users = User.objects.all().order_by('username')
	return render(request, 'reservation_manage_create.html', {'all_users': all_users, "reservation_statuses": Reservation.RESERVATION_STATUSES, "username": username })


@house_admin_required
def ReservationManage(request, location_slug, reservation_id):
	location = get_object_or_404(Location, slug=location_slug)
	reservation = get_object_or_404(Reservation, id=reservation_id)
	user = User.objects.get(username=reservation.user.username)
	other_reservations = Reservation.objects.filter(user=user).exclude(status='deleted').exclude(id=reservation_id)
	past_reservations = []
	upcoming_reservations = []
	for res in other_reservations:
		if res.arrive >= datetime.date.today():
			upcoming_reservations.append(res)
		else:
			past_reservations.append(res)
	domain = Site.objects.get_current().domain
	emails = EmailTemplate.objects.filter(context='reservation').filter(Q(shared=True) | Q(creator=request.user))
	email_forms = []
	email_templates_by_name = []
	for email_template in emails:
		form = ReservationEmailTemplateForm(email_template, reservation, location)
		email_forms.append(form)
		email_templates_by_name.append(email_template.name)

	availability = location.availability(reservation.arrive, reservation.depart)
	free = location.rooms_free(reservation.arrive, reservation.depart)
	date_list = date_range_to_list(reservation.arrive, reservation.depart)
	if reservation.room in free:
		room_has_availability = True
	else:
		room_has_availability = False

	# Pull all the reservation notes for this person
	if 'note' in request.POST:
		note = request.POST['note']
		if note:
			ReservationNote.objects.create(reservation=reservation, created_by=request.user, note=note)
			# The Right Thing is to do an HttpResponseRedirect after a form
			# submission, which clears the POST request data (even though we
			# are redirecting to the same view)
			return HttpResponseRedirect(reverse('reservation_manage', args=(location_slug, reservation_id)))
	reservation_notes = ReservationNote.objects.filter(reservation=reservation)

	# Pull all the user notes for this person
	if 'user_note' in request.POST:
		note = request.POST['user_note']
		if note:
			UserNote.objects.create(user=user, created_by=request.user, note=note)
			# The Right Thing is to do an HttpResponseRedirect after a form submission
			return HttpResponseRedirect(reverse('reservation_manage', args=(location_slug, reservation_id)))
	user_notes = UserNote.objects.filter(user=user)

	return render(request, 'reservation_manage.html', {
		"r": reservation,
		"past_reservations":past_reservations,
		"upcoming_reservations": upcoming_reservations,
		"user_notes": user_notes,
		"reservation_notes": reservation_notes,
		"email_forms" : email_forms,
		"reservation_statuses": Reservation.RESERVATION_STATUSES,
		"email_templates_by_name" : email_templates_by_name,
		"days_before_welcome_email" : location.welcome_email_days_ahead,
		"room_has_availability" : room_has_availability,
		"avail": availability, "dates": date_list,
		"domain": domain, 'location': location,
	})

@house_admin_required
def ReservationManageAction(request, location_slug, reservation_id):
	if not request.method == 'POST':
		return HttpResponseRedirect('/404')

	location = get_object_or_404(Location, slug=location_slug)
	reservation = Reservation.objects.get(id=reservation_id)
	reservation_action = request.POST.get('reservation-action')

	if reservation_action == 'set-tentative':
		reservation.approve()
	elif reservation_action == 'set-confirm':
		reservation.confirm()
		days_until_arrival = (reservation.arrive - datetime.date.today()).days
		if days_until_arrival <= location.welcome_email_days_ahead:
			guest_welcome(reservation)
	elif reservation_action == 'set-comp':
		reservation.comp()
	elif reservation_action == 'res-charge-card':
		try:
			payment_gateway.charge_reservation(reservation)
			reservation.confirm()
			send_reservation_receipt(reservation)
			days_until_arrival = (reservation.arrive - datetime.date.today()).days
			if days_until_arrival <= location.welcome_email_days_ahead:
				guest_welcome(reservation)
		except stripe.CardError, e:
			#raise Reservation.ResActionError(e)
			#messages.add_message(request, messages.INFO, "There was an error: %s" % e)
			#status_area_html = render(request, "snippets/res_status_area.html", {"r": reservation, 'location': location, 'error': True})
			return HttpResponse(status=500)
	else:
		raise Reservation.ResActionError("Unrecognized action.")

	messages.add_message(request, messages.INFO, 'Your action has been registered!')
	status_area_html = render(request, "snippets/res_status_area.html", {"r": reservation, 'location': location, 'error': False})
	return status_area_html


@house_admin_required
def ReservationManageEdit(request, location_slug, reservation_id):
	logger.debug("ReservationManageEdit")
	location = get_object_or_404(Location, slug=location_slug)
	reservation = Reservation.objects.get(id=reservation_id)
	logger.debug(request.POST)
	if 'username' in request.POST:
		try:
			new_user = User.objects.get(username=request.POST.get("username"))
			reservation.user = new_user
			reservation.save()
			messages.add_message(request, messages.INFO, "User changed.")
		except:
			messages.add_message(request, messages.INFO, "Invalid user given!")
	elif 'arrive' in request.POST:
		try:
			arrive = datetime.datetime.strptime(request.POST.get("arrive"), "%Y-%m-%d")
			depart = datetime.datetime.strptime(request.POST.get("depart"), "%Y-%m-%d")
			if arrive >= depart:
				messages.add_message(request, messages.INFO, "Arrival must be at least 1 day before Departure.")
			else:
				reservation.arrive = arrive
				reservation.depart = depart
				reservation.save()
				reservation.generate_bill()
				messages.add_message(request, messages.INFO, "Dates changed.")
		except:
			messages.add_message(request, messages.INFO, "Invalid dates given!")

	elif 'status' in request.POST:
		try:
			status = request.POST.get("status")
			reservation.status = status
			reservation.save()
			if status == "confirmed":
				messages.add_message(request, messages.INFO, "Status changed. You must manually send a confirmation email if desired.")
			else:
				messages.add_message(request, messages.INFO, "Status changed.")
		except:
			messages.add_message(request, messages.INFO, "Invalid room given!")
	elif 'room_id' in request.POST:
		try:
			new_room = Room.objects.get(pk=request.POST.get("room_id"))
			reservation.room = new_room
			reservation.save()
			reservation.reset_rate()
			messages.add_message(request, messages.INFO, "Room changed.")
		except:
			messages.add_message(request, messages.INFO, "Invalid room given!")
	elif 'rate' in request.POST:
		rate = request.POST.get("rate")
		if rate >= 0 and rate != reservation.get_rate():
			reservation.set_rate(rate)
			messages.add_message(request, messages.INFO, "Rate changed.")
		else:
			messages.add_message(request, messages.ERROR, "Room rate must be a positive number")

	return HttpResponseRedirect(reverse('reservation_manage', args=(location_slug, reservation_id)))

@house_admin_required
def ManagePayment(request, location_slug, bill_id):
	if not request.method == 'POST':
		return HttpResponseRedirect('/404')
	location = get_object_or_404(Location, slug=location_slug)
	bill = get_object_or_404(Bill, id=bill_id)

	logger.debug(request.POST)
	action = request.POST.get("action")
	if action == "Submit":
		# process a refund
		payment_id = request.POST.get("payment_id")
		payment = get_object_or_404(Payment, id=payment_id)
		refund_amount = request.POST.get("refund-amount")
		print refund_amount
		print payment.net_paid()
		if Decimal(refund_amount) > Decimal(payment.net_paid()):
			messages.add_message(request, messages.INFO, "Cannot refund more than payment balance")
		else:
			payment_gateway.issue_refund(payment, refund_amount)
			if bill.is_reservation_bill():
				messages.add_message(request, messages.INFO, "A refund for $%d was applied." % (Decimal(refund_amount)))
			else:
				messages.add_message(request, messages.INFO, "A refund for $%d was applied to the %s billing cycle." % (Decimal(refund_amount), bill.subscriptionbill.period_start.strftime("%B %d, %Y")))
	elif action == "Save":
		logger.debug("saving record of external payment")
		# record a manual payment
		payment_method = request.POST.get("payment_method").strip().title()
		paid_amount = request.POST.get("paid_amount").strip()
		# JKS we store user = None for cash payments since we don't know for
		# certain *who* it was that made the payment. in the future, we could
		# allow admins to enter who made the payment, if desired.
		pmt = Payment.objects.create(payment_method = payment_method,
			paid_amount = paid_amount, bill = bill, user = None,
			transaction_id = "Manual"
		)
		if bill.is_reservation_bill():
			messages.add_message(request, messages.INFO, "Manual payment recorded")
		else:
			messages.add_message(request, messages.INFO, "A manual payment for $%d was applied to the %s billing cycle" % (Decimal(paid_amount), bill.subscriptionbill.period_start.strftime("%B %d, %Y")))

	# JKS this is a little inelegant as it assumes that this page will always
	# a) want to redirect to a manage page and b) that there are only two types
	# of bills. this should be abstracted at some point.
	if bill.is_reservation_bill():
		return HttpResponseRedirect(reverse('reservation_manage', args=(location_slug, bill.reservationbill.reservation.id)))
	else:
		return HttpResponseRedirect(reverse('subscription_manage_detail', args=(location_slug, bill.subscriptionbill.subscription.id)))

@house_admin_required
def ReservationSendWelcomeEmail(request, location_slug, reservation_id):
	if not request.method == 'POST':
		return HttpResponseRedirect('/404')
	location = get_object_or_404(Location, slug=location_slug)
	reservation = Reservation.objects.get(id=reservation_id)
	if reservation.is_confirmed():
		guest_welcome(reservation)
		messages.add_message(request, messages.INFO, "The welcome email was sent.")
	else:
		messages.add_message(request, messages.INFO, "The reservation is not comfirmed, so the welcome email was not sent.")
	return HttpResponseRedirect(reverse('reservation_manage', args=(location.slug, reservation_id)))

@house_admin_required
def SubscriptionSendReceipt(request, location_slug, subscription_id, bill_id):
	if not request.method == 'POST':
		return HttpResponseRedirect('/404')
	location = get_object_or_404(Location, slug=location_slug)
	subscription = Subscription.objects.get(id=subscription_id)
	bill = Bill.objects.get(id=bill_id)
	if bill.is_paid():
		status = send_subscription_receipt(subscription, bill)
		if status != False:
			messages.add_message(request, messages.INFO, "A receipt was sent.")
		else:
			messages.add_message(request, messages.INFO, "Hmm, there was a problem and the receipt was not sent. Please contact an administrator.")
	else:
		messages.add_message(request, messages.INFO, "This reservation has not been paid, so the receipt was not sent.")
	return HttpResponseRedirect(reverse('subscription_manage_detail', args=(location_slug, subscription_id)))

@house_admin_required
def ReservationSendReceipt(request, location_slug, reservation_id):
	if not request.method == 'POST':
		return HttpResponseRedirect('/404')
	location = get_object_or_404(Location, slug=location_slug)
	reservation = Reservation.objects.get(id=reservation_id)
	if reservation.is_paid():
		status = send_reservation_receipt(reservation)
		if status != False:
			messages.add_message(request, messages.INFO, "The receipt was sent.")
		else:
			messages.add_message(request, messages.INFO, "Hmm, there was a problem and the receipt was not sent. Please contact an administrator.")
	else:
		messages.add_message(request, messages.INFO, "This reservation has not been paid, so the receipt was not sent.")
	return HttpResponseRedirect(reverse('reservation_manage', args=(location.slug, reservation_id)))

@house_admin_required
def RecalculateBill(request, location_slug, bill_id):
	if not request.method == 'POST':
		return HttpResponseRedirect('/404')
	location = get_object_or_404(Location, slug=location_slug)
	bill = get_object_or_404(Bill, id=bill_id)

	# what kind of bill is this?
	if bill.is_reservation_bill():
		reservation = bill.reservationbill.reservation
		reset_suppressed = request.POST.get('reset_suppressed')
		if reset_suppressed == "true":
			reservation.generate_bill(reset_suppressed=True)
		else:
			reservation.generate_bill()
		messages.add_message(request, messages.INFO, "The bill has been recalculated.")
		return HttpResponseRedirect(reverse('reservation_manage', args=(location.slug, reservation.id)))
	elif bill.is_subscription_bill():
		subscription = bill.subscriptionbill.subscription
		subscription.generate_bill()
		messages.add_message(request, messages.INFO, "The bill has been recalculated.")
		return HttpResponseRedirect(reverse('subscription_manage_detail', args=(location.slug, subscription.id)))
	else:
		raise Exception('Unrecognized bill object')

@house_admin_required
def ReservationToggleComp(request, location_slug, reservation_id):
	if not request.method == 'POST':
		return HttpResponseRedirect('/404')
	location = get_object_or_404(Location, slug=location_slug)
	reservation = Reservation.objects.get(pk=reservation_id)
	if not reservation.is_comped():
		# Let these nice people stay here for free
		reservation.comp()
	else:
		# Put the rate back to the default rate
		reservation.reset_rate()
		# if confirmed set status back to APPROVED
		if reservation.is_confirmed():
			reservation.approve()
	return HttpResponseRedirect(reverse('reservation_manage', args=(location.slug, reservation_id)))

@house_admin_required
def DeleteBillLineItem(request, location_slug, bill_id):
	if not request.method == 'POST':
		return HttpResponseRedirect('/404')
	location = get_object_or_404(Location, slug=location_slug)
	bill = get_object_or_404(Bill, pk=bill_id)

	if bill.is_reservation_bill():
		reservation = bill.reservationbill.reservation
		print "in delete bill line item"
		print request.POST
		item_id = int(request.POST.get("payment_id"))
		line_item = BillLineItem.objects.get(id=item_id)
		line_item.delete()
		if line_item.fee:
			reservation.suppress_fee(line_item)
		reservation.generate_bill()
		messages.add_message(request, messages.INFO, "The line item was deleted.")
		return HttpResponseRedirect(reverse('reservation_manage', args=(location.slug, reservation.id)))
	elif bill.is_subscription_bill():
		subscription = bill.subscriptionbill.subscription
		print "in delete bill line item"
		print request.POST
		item_id = int(request.POST.get("payment_id"))
		line_item = BillLineItem.objects.get(id=item_id)
		line_item.delete()
		# subscriptions don't support external fees yet but if we add this,
		# then we should include the ability to suppress a fee. until then this won't work.
		#if line_item.fee:
		#	subscription.suppress_fee(line_item)
		subscription.generate_bill(target_date=bill.subscriptionbill.period_start)
		messages.add_message(request, messages.INFO, "The line item was deleted from the bill for %s." % (bill.subscriptionbill.period_start.strftime("%B %Y")))
		return HttpResponseRedirect(reverse('subscription_manage_detail', args=(location.slug, subscription.id)))
	else:
		raise Exception('Unrecognized bill object')


@house_admin_required
def BillCharge(request, location_slug, bill_id):
	if not request.method == 'POST':
		return HttpResponseRedirect('/404')
	location = get_object_or_404(Location, slug=location_slug)
	bill = get_object_or_404(Bill, pk=bill_id)

	print request.POST
	#how much to charge?
	charge_amount_dollars = Decimal(request.POST.get('charge-amount'))
	print 'request to charge user $%d' % charge_amount_dollars
	if charge_amount_dollars > bill.total_owed():
		messages.add_message(request, messages.INFO, "Cannot charge more than remaining amount owed ($%d was requested on $%d owed)" % (charge_amount_dollars, bill.total_owed()))
		return HttpResponseRedirect(reverse('subscription_manage_detail', args=(location.slug, bill.subscriptionbill.subscription.id)))

	if bill.is_reservation_bill():
		user = bill.reservationbill.reservation.user
		reference = "%d reservation ref#%d" % (location.name, bill.reservationbill.reservation.id)
	elif bill.is_subscription_bill():
		user = bill.subscriptionbill.subscription.user
		reference = "%s subscription ref#%d.%d monthly" % (location.name, bill.subscriptionbill.subscription.id, bill.id)
	else:
		raise Exception('Unknown bill type. Cannot determine user.')

	try:
		payment = payment_gateway.charge_user(user, bill, charge_amount_dollars, reference)
	except stripe.CardError, e:
		messages.add_message(request, messages.INFO, "Charge failed with the following error: %s" % e)
		if bill.is_reservation_bill():
			return HttpResponseRedirect(reverse('reservation_manage', args=(location_slug, bill.reservationbill.reservation.id)))
		else:
			return HttpResponseRedirect(reverse('subscription_manage_detail', args=(location_slug, bill.subscriptionbill.subscription.id)))

	if bill.is_reservation_bill():
		messages.add_message(request, messages.INFO, "The card was charged.")
		return HttpResponseRedirect(reverse('reservation_manage', args=(location_slug, bill.reservationbill.reservation.id)))
	else:
		messages.add_message(request, messages.INFO, "The card was charged. You must manually send the user their receipt. Please do so from the %s bill detail page." % bill.subscriptionbill.period_start.strftime("%B %d, %Y"))
		return HttpResponseRedirect(reverse('subscription_manage_detail', args=(location_slug, bill.subscriptionbill.subscription.id)))


@house_admin_required
def AddBillLineItem(request, location_slug, bill_id):
	# can be used to apply a discount or a one time charge for, for example, a
	# cleaning fee.
	if not request.method == 'POST':
		return HttpResponseRedirect('/404')
	location = get_object_or_404(Location, slug=location_slug)
	bill = get_object_or_404(Bill, pk=bill_id)

	reason = request.POST.get("reason")
	calculation_type = request.POST.get("calculation_type")
	if request.POST.get("discount"):
		line_item_type = "discount"
	else:
		line_item_type = "fee"
	if line_item_type == "discount":
		if calculation_type == "absolute":
			reason = "Discount: " + reason
			amount = -Decimal(request.POST.get("discount"))
		elif calculation_type == "percent":
			percent = Decimal(request.POST.get("discount"))/100
			reason = "Discount (%s%%): %s" % (percent*Decimal(100.0), reason)
			if percent < 0.0 or percent > 100.0:
				messages.add_message(request, messages.INFO, "Invalid percent value given.")
				return HttpResponseRedirect(reverse('reservation_manage', args=(location.slug, reservation_id)))
			amount = -(bill.subtotal_amount() * percent)
		else:
			messages.add_message(request, messages.INFO, "Invalid discount type.")
			return HttpResponseRedirect(reverse('reservation_manage', args=(location.slug, reservation_id)))
	else:
		# then it's a fee
		if calculation_type == "absolute":
			reason = "Fee: " + reason
			amount = float(request.POST.get("extra_fee"))
		elif calculation_type == "percent":
			percent = Decimal(request.POST.get("extra_fee"))/100
			reason = "Fee (%s%%): %s" % (percent*Decimal(100.0), reason)
			if percent < 0.0 or percent > 100.0:
				messages.add_message(request, messages.INFO, "Invalid percent value given.")
				return HttpResponseRedirect(reverse('reservation_manage', args=(location.slug, reservation_id)))
			amount = (bill.subtotal_amount() * percent)
		else:
			messages.add_message(request, messages.INFO, "Invalid fee type.")
			return HttpResponseRedirect(reverse('reservation_manage', args=(location.slug, reservation_id)))

	new_line_item = BillLineItem(description=reason, amount=amount, paid_by_house=False, custom=True)
	new_line_item.bill = bill
	new_line_item.save()
	# regenerate the bill now that we've applied some new fees (even if the
	# rate has not changed, other percentage-based fees may be affected by this
	# new line item)
	if bill.is_reservation_bill():
		reservation = bill.reservationbill.reservation
		reservation.generate_bill()
		messages.add_message(request, messages.INFO, "The %s was added." % line_item_type)
		return HttpResponseRedirect(reverse('reservation_manage', args=(location.slug, reservation.id)))
	elif bill.is_subscription_bill():
		subscription = bill.subscriptionbill.subscription
		subscription.generate_bill(target_date=bill.subscriptionbill.period_start)
		messages.add_message(request, messages.INFO, "The %s was added to the bill for %s." % (line_item_type, bill.subscriptionbill.period_start.strftime("%B %Y")))
		return HttpResponseRedirect(reverse('subscription_manage_detail', args=(location.slug, subscription.id)))
	else:
		raise Exception('Unrecognized bill object')

def _assemble_and_send_email(location_slug, post):
	location = get_object_or_404(Location, slug=location_slug)
	subject = post.get("subject")
	recipient = [post.get("recipient"),]
	body = post.get("body") + "\n\n" + post.get("footer")
	# TODO - This isn't fully implemented yet -JLS
	send_from_location_address(subject, body, None, recipient, location)

@house_admin_required
def ReservationSendMail(request, location_slug, reservation_id):
	if not request.method == 'POST':
		return HttpResponseRedirect('/404')

	_assemble_and_send_email(location_slug, request.POST)
	reservation = Reservation.objects.get(id=reservation_id)
	reservation.mark_last_msg()
	messages.add_message(request, messages.INFO, "Your message was sent.")
	return HttpResponseRedirect(reverse('reservation_manage', args=(location_slug, reservation_id)))

@house_admin_required
def SubscriptionSendMail(request, location_slug, subscription_id):
	if not request.method == 'POST':
		return HttpResponseRedirect('/404')

	_assemble_and_send_email(location_slug, request.POST)
	messages.add_message(request, messages.INFO, "Your message was sent.")
	return HttpResponseRedirect(reverse('subscription_manage_detail', args=(location_slug, subscription_id)))

@resident_or_admin_required
def payments_today(request, location_slug):
	today = timezone.localtime(timezone.now())
	return HttpResponseRedirect(reverse('core.views.payments', args=[], kwargs={'location_slug':location_slug, 'year':today.year, 'month':today.month}))

@login_required
def PeopleDaterangeQuery(request, location_slug):
	location = get_object_or_404(Location, slug=location_slug)
	start_str = request.POST.get('start_date')
	end_str = request.POST.get('end_date')
	s_month, s_day, s_year = start_str.split("/")
	e_month, e_day, e_year = end_str.split("/")
	start_date = datetime.date(int(s_year), int(s_month), int(s_day))
	end_date = datetime.date(int(e_year), int(e_month), int(e_day))
	reservations_for_daterange = Reservation.objects.filter(Q(status="confirmed")).exclude(depart__lt=start_date).exclude(arrive__gte=end_date)
	recipients = []
	for r in reservations_for_daterange:
		recipients.append(r.user)
	residents = location.residents.all()
	recipients = recipients + list(residents)
	html = "<div class='btn btn-info disabled' id='recipient-list'>Your message will go to these people: "
	for person in recipients:
		info = "<a class='link-light-color' href='/people/" + person.username + "'>" + person.first_name + " " + person.last_name + "</a>, "
		html += info;

	html = html.strip(", ")

@login_required
def ReservationReceipt(request, location_slug, reservation_id):
	location = get_object_or_404(Location, slug=location_slug)
	reservation = get_object_or_404(Reservation, id=reservation_id)
	if request.user != reservation.user or location != reservation.location:
		if not request.user.is_staff:
			return HttpResponseRedirect("/404")

	# I want to render the receipt exactly like we do in the email
	htmltext = get_template('emails/receipt.html')
	c = Context({
		'today': timezone.localtime(timezone.now()),
		'user': reservation.user,
		'location': reservation.location,
		'reservation': reservation,
		'reservation_url': "https://" + Site.objects.get_current().domain + reservation.get_absolute_url()
		})
	receipt_html = htmltext.render(c)

	return render(request, 'reservation_receipt.html', {'receipt_html': receipt_html, 'reservation': reservation,
		'location': location })

def submit_payment(request, reservation_uuid, location_slug):
	reservation = Reservation.objects.get(uuid = reservation_uuid)
	location = get_object_or_404(Location, slug=location_slug)
	if request.method == 'POST':
		form = PaymentForm(request.POST, default_amount=None)
		if form.is_valid():
			# account secret key
			stripe.api_key = settings.STRIPE_SECRET_KEY

			# get the payment details from the form
			token = request.POST.get('stripeToken')
			amount = float(request.POST.get('amount'))
			pay_name = request.POST.get('name')
			pay_email = request.POST.get('email')
			comment  = request.POST.get('comment')

			pay_user = None
			try:
				pay_user = User.objects.filter(email=pay_email).first()
			except:
				pass

			# create the charge on Stripe's servers - this will charge the user's card
			charge_descr = "payment from %s (%s)." % (pay_name, pay_email)
			if comment:
				charge_descr += " Comment added: %s" % comment
			try:

				charge = payment_gateway.stripe_charge_card_third_party(reservation, amount, token, charge_descr)

				# associate payment information with reservation
				Payment.objects.create(bill=reservation.bill,
					user = pay_user,
					payment_service = "Stripe",
					payment_method = charge.card.brand,
					paid_amount = (charge.amount/100.00),
					transaction_id = charge.id,
					last4 = charge.card.last4
				)

				if reservation.bill.total_owed() <= 0.0:
					# if the reservation is all paid up, do All the Things to confirm.
					reservation.confirm()
					send_reservation_receipt(reservation, send_to=pay_email)

					# XXX TODO need a way to check if this has already been sent :/
					days_until_arrival = (reservation.arrive - datetime.date.today()).days
					if days_until_arrival <= reservation.location.welcome_email_days_ahead:
						guest_welcome(reservation)
					messages.add_message(request, messages.INFO, 'Thanks you for your payment! A receipt is being emailed to you at %s' % pay_email)
				else:
					messages.add_message(request, messages.INFO, 'Thanks you for your payment! There is now a pending amount due of $%.2f' % reservation.bill.total_owed())
					form = PaymentForm(default_amount=reservation.bill.total_owed)

			except Exception, e:
				messages.add_message(request, messages.INFO, 'Drat, there was a problem with your card. Sometimes this reflects a card transaction limit, or bank hold due to an unusual charge. Please contact your bank or credit card, or try a different card. The error returned was: <em>%s</em>' % e)
		else:
			print 'payment form not valid'
			print form.errors

	else:
		form = PaymentForm(default_amount=reservation.bill.total_owed)


	if reservation.bill.total_owed() > 0.0:
		owed_color = "text-danger"
	else:
		owed_color = "text-success"
	return render(request, "payment.html", {"r": reservation, 'location': location, 'total_owed_color': owed_color,
		'form': form, 'stripe_publishable_key': settings.STRIPE_PUBLISHABLE_KEY})


@resident_or_admin_required
def payments(request, location_slug, year, month):
	t0 = time.time()
	logger.debug('payments: timing begun:')
	location = get_object_or_404(Location, slug=location_slug)
	start, end, next_month, prev_month, month, year = get_calendar_dates(month, year)

	summary_totals = {
			'gross_rent': 0,
			'net_rent_resident': 0,
			'gross_rent_transient': 0,
			'net_rent_transient': 0,
			'hotel_tax': 0,
			'hotel_tax_percent': 0.0,
			'res_external_txs_paid': 0,
			'res_external_txs_fees': 0,

			'all_subscriptions_net': 0,
			'taxed_subscription_gross': 0,
			'untaxed_subscription_net': 0,
			'taxed_subscription_user_fees': 0,
			'sub_external_txs_paid': 0,
			'sub_external_txs_fees': 0,
		}

	##############################

	reservation_totals = {
			'count':0,
			'house_fees':0,
			'to_house':0,
			'non_house_fees':0,
			'paid_amount':0
		}

	# JKS if the reservation has bill line items that are not paid by the house
	# (so-called non_house_fees), then the amount to_house counts as transient
	# occupancy income. otherwise it counts as resident occupancy income.
	# TODO: we're essentially equating non house fees with hotel taxes. we
	# should make this explicit in some way.

	reservation_payments_this_month = Payment.objects.reservation_payments_by_location(location).filter(payment_date__gte=start, payment_date__lte=end).order_by('payment_date').reverse()
	for p in reservation_payments_this_month:
		# pull out the values we call multiple times to make this faster
		p_to_house = p.to_house()
		p_bill_non_house_fees = p.bill.non_house_fees()
		p_house_fees = p.house_fees()
		p_non_house_fees = p.non_house_fees()
		p_paid_amount = p.paid_amount

		summary_totals['gross_rent'] += p_to_house
		if p_bill_non_house_fees > 0:
			summary_totals['gross_rent_transient'] += (p_to_house + p_house_fees)
			summary_totals['net_rent_transient'] += p_to_house
			# XXX is p_non_house_fees == p_bill_non_house_fees??
			summary_totals['hotel_tax'] += p_non_house_fees
		else:
			summary_totals['net_rent_resident'] += p_to_house
		# track reservation totals
		reservation_totals['count'] = reservation_totals['count'] + 1
		reservation_totals['to_house'] = reservation_totals['to_house'] + p_to_house
		reservation_totals['non_house_fees'] = reservation_totals['non_house_fees'] + p_non_house_fees
		reservation_totals['house_fees'] = reservation_totals['house_fees'] + p_house_fees
		reservation_totals['paid_amount'] = reservation_totals['paid_amount'] + p_paid_amount
		if p.transaction_id == 'Manual':
			summary_totals['res_external_txs_paid'] += p_paid_amount
			summary_totals['res_external_txs_fees'] += p_house_fees

	not_paid_by_house = LocationFee.objects.filter(location=location).filter(fee__paid_by_house=False)
	for loc_fee in not_paid_by_house:
		summary_totals['hotel_tax_percent'] += loc_fee.fee.percentage*100

	##############################

	subscription_totals = {
			'count':0,
			'house_fees':0,
			'to_house':0,
			'user_fees':0,
			'total_paid':0 # the paid amount is to_house + user_fees + house_fees
		}

	subscription_payments_this_month = Payment.objects.subscription_payments_by_location(location).filter(payment_date__gte=start, payment_date__lte=end).order_by('payment_date').reverse()
	# house fees are fees paid by the house
	# non house fees are fees passed on to the user
	for p in subscription_payments_this_month:
		# pull out the values we call multiple times to make this faster
		to_house = p.to_house()
		user_fees = p.bill.non_house_fees() #p_bill_non_house_fees = p.bill.non_house_fees()
		house_fees = p.house_fees() #p_house_fees = p.house_fees()
		total_paid = p.paid_amount

		summary_totals['all_subscriptions_net'] += to_house
		if user_fees > 0:
			# the gross value of subscriptions that were taxed/had user fees
			# applied are tracked as a separate line item for assistance with
			# later accounting
			summary_totals['taxed_subscription_gross'] += to_house + user_fees
			summary_totals['taxed_subscription_net'] += to_house
			summary_totals['taxed_subscription_user_fees'] += user_fees
		else:
			summary_totals['untaxed_subscription_net'] += to_house

		# track subscription totals
		subscription_totals['count'] = subscription_totals['count'] + 1
		subscription_totals['to_house'] = subscription_totals['to_house'] + to_house
		subscription_totals['user_fees'] = subscription_totals['user_fees'] + user_fees
		subscription_totals['house_fees'] = subscription_totals['house_fees'] + house_fees
		subscription_totals['total_paid'] = subscription_totals['total_paid'] + total_paid
		if p.transaction_id == 'Manual':
			summary_totals['sub_external_txs_paid'] += total_paid
			summary_totals['sub_external_txs_fees'] += house_fees



	##############################

	summary_totals['res_total_transfer'] = (
		summary_totals['gross_rent']
		+ summary_totals['hotel_tax']
		- summary_totals['res_external_txs_paid']
		- summary_totals['res_external_txs_fees']
	)

	summary_totals['sub_total_transfer'] = (
		summary_totals['all_subscriptions_net']
		+ summary_totals['taxed_subscription_user_fees']
		- summary_totals['sub_external_txs_paid']
		- summary_totals['sub_external_txs_fees']
	)

	summary_totals['total_transfer'] = summary_totals['res_total_transfer'] + summary_totals['sub_total_transfer']

	t1 = time.time()
	dt = t1-t0
	logger.debug('payments: timing ended. time taken:')
	logger.debug(dt)
	return render(request, "payments.html", {'reservation_payments': reservation_payments_this_month,
		'summary_totals': summary_totals, 'subscription_payments': subscription_payments_this_month,
		'subscription_totals': subscription_totals, 'reservation_totals':reservation_totals,
		'location': location, 'this_month':start, 'previous_date':prev_month, 'next_date':next_month})

# ******************************************************
#           registration and login callbacks and views
# ******************************************************

def process_unsaved_reservation(request):
	logger.debug("in process_unsaved_reservation")
	if request.session.get('reservation'):
		logger.debug('found reservation')
		logger.debug(request.session['reservation'])
		details = request.session.pop('reservation')
		new_res = Reservation(
				arrive = datetime.date(details['arrive']['year'], details['arrive']['month'], details['arrive']['day']),
				depart = datetime.date(details['depart']['year'], details['depart']['month'], details['depart']['day']),
				location = Location.objects.get(id=details['location']['id']),
				room = Room.objects.get(id=details['room']['id']),
				purpose = details['purpose'],
				arrival_time = details['arrival_time'],
				comments = details['comments'],
				user = request.user,
				)
		new_res.save()
		new_res.reset_rate()
		new_res.generate_bill()
		logger.debug('new reservation %d saved.' % new_res.id)
		new_reservation_notify(new_res)
		# we can't just redirect here because the user doesn't get logged
		# in. so save the reservaton ID and redirect below.
		request.session['new_res_redirect'] = {'res_id': new_res.id, 'location_slug': new_res.location.slug}
	else:
		logger.debug("no reservation found")
	return


def user_login(request):
	logger.debug('in user_login')
	next_page = None
	if 'next' in request.GET:
		next_page = request.GET['next']

	username = password = ''
	if request.POST:
		username = request.POST['username']
		# JKS this is a bit janky. this is because we use this view both after
		# the user registration or after the login view, which themselves use
		# slightly different forms.
		if 'password' in request.POST:
			password = request.POST['password']
		elif 'password2' in request.POST:
			password = request.POST['password2']
		if 'next' in request.POST:
			next_page = request.POST['next']

		user = authenticate(username=username, password=password)
		if user is not None:
			if user.is_active:
				login(request, user)

			process_unsaved_reservation(request)
			# if there was a pending reservation redirect to the reservation page
			if request.session.get('new_res_redirect'):
				res_id = request.session['new_res_redirect']['res_id']
				location_slug = request.session['new_res_redirect']['location_slug']
				request.session.pop('new_res_redirect')
				messages.add_message(request, messages.INFO, 'Thank you! Your reservation has been submitted. Please allow us up to 24 hours to respond.')
				return HttpResponseRedirect(reverse('reservation_detail', args=(location_slug, res_id)))

			# this is where they go on successful login if there is not pending reservation
			if not next_page or len(next_page) == 0 or "logout" in next_page:
				next_page = "/"
			return HttpResponseRedirect(next_page)

	# redirect to the login page if there was a problem
	return render(request, 'registration/login.html', context_instance=RequestContext(request))


def register(request):
	if request.session.get('reservation'):
		reservation = request.session.get('reservation')
	else:
		reservation = None
	if request.method == "POST":
		profile_form = UserProfileForm(request.POST, request.FILES)
		if profile_form.is_valid():
			user = profile_form.save()
			request.POST['username'] = user.username
			return user_login(request)
		else:
			print 'profile form contained errors:'
			print profile_form.errors
	else:
		if request.user.is_authenticated():
			messages.add_message(request, messages.INFO, 'You are already logged in. Please <a href="/people/logout">log out</a> to create a new account')
			return HttpResponseRedirect(reverse('user_detail', args=(request.user.username,)))
		profile_form = UserProfileForm()
	all_users = User.objects.all()
	return render(request, 'registration/registration_form.html', { 'form': profile_form, 'reservation': reservation, 'all_users':all_users})

@login_required
def UserEdit(request, username):
	profile = UserProfile.objects.get(user__username=username)
	user = User.objects.get(username=username)
	if not (request.user.is_authenticated() and request.user.id == user.id):
		messages.add_message(request, messages.INFO, "You cannot edit this profile")
		return HttpResponseRedirect('/404')

	if request.method == "POST":
		profile_form = UserProfileForm(request.POST, request.FILES, instance=profile)
		if profile_form.is_valid():
			user = profile_form.save()
			messages.add_message(request, messages.INFO, "Your profile has been updated.")
			return HttpResponseRedirect("/people/%s" % user.username)
		else:
			print 'profile form contained errors:'
			print profile_form.errors
	else:
		profile_form = UserProfileForm(instance=profile)
	if profile.image:
		has_image = True
	else:
		has_image = False
	return render(request, 'registration/registration_form.html', {'form': profile_form, 'has_image': has_image, 'existing_user': True})


@house_admin_required
def SubscriptionManageCreate(request, location_slug):
	if request.method == 'POST':
		location = get_object_or_404(Location, slug=location_slug)
		notify = request.POST.get('email_announce');
		try:
			username = request.POST.get('username');
			subscription_user = User.objects.get(username=username)
		except:
			messages.add_message(request, messages.INFO, "There is no user with the username %s" % username)
			return HttpResponseRedirect(reverse('reservation_manage_create', args=(location.slug,)))

		form = AdminSubscriptionForm(request.POST)
		if form.is_valid():
			subscription = form.save(commit=False)
			subscription.location = location
			subscription.user = subscription_user
			subscription.created_by = request.user
			subscription.save()
			subscription.generate_all_bills()
			if notify:
				admin_new_subscription_notify(subscription)
			messages.add_message(request, messages.INFO, "The subscription for %s %s was created." % (subscription.user.first_name, subscription.user.last_name))
			return HttpResponseRedirect(reverse('subscription_manage_detail', args=(location.slug, subscription.id)))
		else:
			logger.debug('the form had errors')
			logger.debug(form.errors)
			logger.debug(request.POST)

	else:
		form = AdminSubscriptionForm()
	all_users = User.objects.all().order_by('username')
	return render(request, 'subscription_manage_create.html', {'form': form, 'all_users': all_users})


@house_admin_required
def SubscriptionsManageList(request, location_slug):
	location = get_object_or_404(Location, slug=location_slug)
	active = Subscription.objects.active_subscriptions().filter(location=location).order_by('-start_date')
	inactive = Subscription.objects.inactive_subscriptions().filter(location=location).order_by('-end_date')
	return render(request, 'subscriptions_list.html', {"active": active, "inactive": inactive, 'location': location})

@house_admin_required
def SubscriptionManageDetail(request, location_slug, subscription_id):
	location = get_object_or_404(Location, slug=location_slug)
	subscription = get_object_or_404(Subscription, id=subscription_id)
	user = User.objects.get(username=subscription.user.username)
	domain = Site.objects.get_current().domain
	logger.debug("SubscriptionManageDetail:")

	email_forms = []
	email_templates_by_name = []

	emails = EmailTemplate.objects.filter(context='subscription')
	for email_template in emails:
		form = SubscriptionEmailTemplateForm(email_template, subscription, location)
		email_forms.append(form)
		email_templates_by_name.append(email_template.name)

	# Pull all the reservation notes for this person
	if 'note' in request.POST:
		note = request.POST['note']
		if note:
			SubscriptionNote.objects.create(subscription=subscription, created_by=request.user, note=note)
			# The Right Thing is to do an HttpResponseRedirect after a form
			# submission, which clears the POST request data (even though we
			# are redirecting to the same view)
			subscription_note_notify(subscription)
			return HttpResponseRedirect(reverse('subscription_manage_detail', args=(location_slug, subscription_id)))
	subscription_notes = SubscriptionNote.objects.filter(subscription=subscription)

	# Pull all the user notes for this person
	if 'user_note' in request.POST:
		note = request.POST['user_note']
		if note:
			UserNote.objects.create(user=user, created_by=request.user, note=note)
			# The Right Thing is to do an HttpResponseRedirect after a form submission
			return HttpResponseRedirect(reverse('subscription_manage_detail', args=(location_slug, reservation_id)))
	user_notes = UserNote.objects.filter(user=user)

	return render(request, 'subscription_manage.html', {
		"s": subscription,
		"user_notes": user_notes,
		"subscription_notes": subscription_notes,
		"email_forms" : email_forms,
		"email_templates_by_name" : email_templates_by_name,
		"domain": domain, 'location': location,
	})

@house_admin_required
def SubscriptionManageUpdateEndDate(request, location_slug, subscription_id):
	location = get_object_or_404(Location, slug=location_slug)
	subscription = Subscription.objects.get(id=subscription_id)
	logger.debug(request.POST)

	new_end_date = None # an empty end date is an ongoing subscription.
	old_end_date = subscription.end_date
	if request.POST.get("end_date"):
		new_end_date = datetime.datetime.strptime(request.POST['end_date'],'%m/%d/%Y').date()
		# disable setting the end date earlier than any recorded payments for associated bills (even partial payments)
		most_recent_paid = subscription.last_paid(include_partial=True)

		# careful, a subscription which has not had any bills generated yet
		# will have a paid_until value of None but is not problematic to change
		# the date.
		if most_recent_paid and new_end_date < most_recent_paid:
			messages.add_message(request, messages.INFO, "Error! This subscription already has payments past the requested end date. Please choose an end date after %s." % most_recent_paid.strftime("%B %d, %Y"))
			return HttpResponseRedirect(reverse('subscription_manage_detail', args=(location_slug, subscription_id)))

		if old_end_date and new_end_date == old_end_date:
			messages.add_message(request, messages.INFO, "The new end date was the same.")
			return HttpResponseRedirect(reverse('subscription_manage_detail', args=(location_slug, subscription_id)))

	subscription.update_for_end_date(new_end_date)
	messages.add_message(request, messages.INFO, "Subscription end date updated.")
	return HttpResponseRedirect(reverse('subscription_manage_detail', args=(location_slug, subscription_id)))

@house_admin_required
def SubscriptionManageGenerateAllBills(request, location_slug, subscription_id):
	subscription = get_object_or_404(Subscription, pk=subscription_id)
	subscription.generate_all_bills()
	messages.add_message(request, messages.INFO, "Bills up to the current period were generated.")
	return HttpResponseRedirect(reverse('subscription_manage_detail', args=(location_slug, subscription.id)))<|MERGE_RESOLUTION|>--- conflicted
+++ resolved
@@ -1371,98 +1371,7 @@
 		'page_forms':page_forms, 'new_page_form':new_page_form})
 
 
-<<<<<<< HEAD
-@house_admin_required
-### IN PROGRESS
-def LocationEditRoom(request, location_slug):
-	location = get_object_or_404(Location, slug=location_slug)
-
-	location_rooms = location.rooms.all().order_by('name')
-
-	if request.method == 'POST':
-		print 'received new room or room data'
-		if request.POST.get("room_id"):
-			room_id = int(request.POST.get("room_id"))
-			if room_id > 0:
-				# editing an existing item
-				print 'updating an existing room'
-				action = "updated"
-				room = Room.objects.get(id=room_id)
-				# request.POST keys now have a prefix, so don't forget to pass that along here!
-				prefix = "room_%d" % room_id
-				form = LocationRoomForm(request.POST, request.FILES, instance=room, prefix=prefix)
-			else:
-				# new item
-				action = "created"
-				form = LocationRoomForm(request.POST, request.FILES)
-			if form.is_valid():
-				if action == "updated":
-					form.save()
-					messages.add_message(request, messages.INFO, "%s %s." % (room.name, action))
-				else:
-					new_room = form.save(commit=False)
-					new_room.location = location
-					new_room.save()
-					messages.add_message(request, messages.INFO, "%s %s." % (new_room.name, action))
-				return HttpResponseRedirect(reverse('location_edit_rooms', args=(location_slug, )))
-			else:
-				messages.add_message(request, messages.INFO, "Form error(s): %s." % form.errors)
-		elif request.POST.get("reservable_id"):
-			reservable_id = int(request.POST.get("reservable_id"))
-			if reservable_id > 0:
-				# editing an existing reservable
-				action = "updated"
-				reservable = Reservable.objects.get(id=reservable_id)
-				form = LocationReservableForm(request.POST, request.FILES, instance=reservable)
-			else:
-				# creating a new reservable
-				action = "created"
-				form = LocationReservableForm(request.POST, request.FILES)
-
-			if form.is_valid():
-				if action == "updated":
-					form.save()
-				else:
-					room_fk = request.POST.get('room_fk')
-					room = Room.objects.get(id=room_fk)
-					new_reservable = form.save(commit=False)
-					new_reservable.room = room
-					new_reservable.save()
-				messages.add_message(request, messages.INFO, "Reservable date range %s." % action)
-				return HttpResponseRedirect(reverse('location_edit_rooms', args=(location_slug, )))
-			else:
-				messages.add_message(request, messages.INFO, "Form error(s): %s." % form.errors)
-		else:
-			messages.add_message(request, messages.INFO, "Error: no id was provided.")
-
-	room_forms = []
-	room_names = []
-	room_names.append("New Room")
-	# the empty form
-	room_forms.append((LocationRoomForm(prefix="new"), None, -1, "new room"))
-	# forms for the existing rooms
-	for room in location_rooms:
-		room_reservables = room.reservables.all().order_by('start_date')
-		reservables_forms = []
-		for reservable in room_reservables:
-		 	id_str = "reservable-%d-%%s" % reservable.id
-			reservables_forms.append((LocationReservableForm(instance=reservable, auto_id=id_str), reservable.id))
-		id_str = "room-%d-new-reservable-%%s" % room.id
-		reservables_forms.append((LocationReservableForm(auto_id=id_str), -1))
-		if room.image:
-			has_image = True
-		else:
-			has_image = False
-		room_forms.append((LocationRoomForm(instance=room, prefix="room_%d" % room.id), reservables_forms, room.id, room.name, has_image))
-		room_names.append(room.name)
-	return render(request, 'location_edit_rooms.html', {'page':'rooms', 'location': location, 'room_forms':room_forms, 'room_names': room_names, 'location_rooms': location_rooms})
-
-
-
-@house_admin_required
-=======
 @resident_or_admin_required
->>>>>>> 0f4eb491
 def LocationEditRooms(request, location_slug):
 	location = get_object_or_404(Location, slug=location_slug)
 
@@ -1537,15 +1446,11 @@
 			reservables_forms.append((LocationReservableForm(instance=reservable, auto_id=id_str), reservable.id))
 		id_str = "room-%d-new-reservable-%%s" % room.id
 		reservables_forms.append((LocationReservableForm(auto_id=id_str), -1))
-<<<<<<< HEAD
 		if room.image:
 			has_image = True
 		else:
 			has_image = False
 		room_forms.append((LocationRoomForm(instance=room, prefix="room_%d" % room.id), reservables_forms, room.id, room.name, has_image))
-=======
-		room_forms.append((LocationRoomForm(instance=room), reservables_forms, room.id, room.name, room.location.slug))
->>>>>>> 0f4eb491
 		room_names.append(room.name)
 	page = request.POST.get('page')
 	if page == 'user_detail':
