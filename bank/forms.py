--- conflicted
+++ resolved
@@ -39,15 +39,9 @@
 
     def __init__(self, user, *args, **kwargs):
         super(TransactionForm, self).__init__(*args, **kwargs)
-<<<<<<< HEAD
         accounts = Account.objects.filter(currency=Currency.objects.get(name="DRFT")).filter(Q(owners=user.pk) | Q(admins=user.pk)) 
         self.fields['from_account'].queryset = accounts 
         self.fields['to_account'].queryset = accounts 
-=======
-        accounts = Account.objects.filter(Q(owners=user.pk) | Q(admins=user.pk))
-        self.fields['from_account'].queryset = accounts
-        self.fields['to_account'].queryset = accounts
->>>>>>> 2894642b
         for field_name, field in self.fields.items():
             print field_name
             if field_name == 'from_account' or field_name == 'to_account':
